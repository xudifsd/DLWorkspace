﻿@using Microsoft.AspNetCore.Http;

@{
    ViewData["Title"] = "Submit Your Job";
}

<link rel="stylesheet" href="~/layui/css/layui.css" media="all">

<style>
    a:link {
        color: #1F45FC
    }
</style>


<script type="text/javascript">

    var app = angular.module('jobApp', ["xeditable", "ui.select", "ngMaterial", 'ngMessages']);

    app.run(function (editableOptions) {
        editableOptions.theme = 'bs3';
    });

    app.controller('jobCtrl', function ($scope, $http, $log, $filter) {
        var tolist = function (info) {
            if (typeof info === 'string' || info instanceof String)
                return [info];
            else if (info)
                return info;
            else
                return [];
        };

        var tobool = function (sec, property, defValue) {
            if (!(sec.hasOwnProperty(property))) {
                sec[property] = defValue;
            }
            if (typeof (sec[property]) == "string") {
                var firstchar = sec[property].trim().toLowerCase()[0];
                sec[property] == (firstchar == 't' || firstchar == 'y');
            }
            return sec[property];
        }

        $scope.toggle01 = function (sec, property, defValue) {
            if (!(sec.hasOwnProperty(property))) {
                sec[property] = defValue;
            }
            if (sec[property] == '0')
                sec[property] = '1';
            else
                sec[property] = '0';
        };

        $scope.checkCurrent = function () {
            if ($scope.current == null)
                $scope.current = {
                    // here to set default parameters.
                    resourcegpu: 0,
                    workPath: ".",
                    dataPath: ".",
                    jobPath: "",
                    enableworkpath: true,
                    enabledatapath: true,
                    enablejobpath: true,
                };
            tobool($scope.current, "do_log", false);
            if (!$scope.current.hasOwnProperty("runningasroot"))
                $scope.current.runningasroot = "0";
            if (typeof ($scope.current.runningasroot) == "boolean") {
                if ($scope.current.runningasroot)
                    $scope.current.runningasroot = "1";
                else
                    $scope.current.runningasroot = "0";
            };
            if ($scope.current.runningasroot != "0" && $scope.current.runningasroot != "1")
                $scope.current.runningasroot = "0";
            if (!$scope.current.preemptionAllowed)
                $scope.current.preemptionAllowed = "False";
            if (!$scope.current.gpuType && $scope.gpus)
                $scope.current.gpuType = Object.keys($scope.gpus)[0];

            tobool($scope.current, "is_interactive", false);
            if ($scope.current.mountpoints == null) {
                $scope.current.mountpoints = [];
            };
            if ($scope.current.env == null) {
                $scope.current.env = [];
            };
        };

        var parseMounts = function (mountpoints, mountdescription, username, mounthomefolder, deploymounts) {
            var mounts = [];
            var homefolderDescription = "";
            for (var sharename in mountpoints) {
                if (mountpoints.hasOwnProperty(sharename)) {
                    sharemounts = mountpoints[sharename].mountpoints;
                    mountlist = tolist(sharemounts);
                    var nIsRoot = -1;
                    for (var i in mountlist) {
                        if (mountlist[i] == "") {
                            nIsRoot = i;
                        };
                    };
                    if (nIsRoot >= 0) {
                        mountlist.splice(nIsRoot, 1, "jobfiles", "storage", "work");
                    }

                    validmountlist = [];
                    for (var i in mountlist) {
                        var onemount = mountlist[i];
                        // System share is not processed
                        if (onemount != "" && onemount != "jobfiles" && onemount != "storage" && onemount != "work") {
                            var mts = tolist(deploymounts);
                            var mtsIndex = mts.indexOf(onemount);
                            if (mtsIndex >= 0) {
                                validmountlist.push(onemount);
                            }
                        }
                        else {
                            /*
                            var shareType = mountpoints[sharename].type;
                            var description = mountdescription[shareType];
                            var hostPath = "/dlwsdata" + onemount;
                            var containerPath = "/" + onemount;
                            if (onemount == "jobfiles")
                                containerPath = "/job";
                            mounts = mounts.concat({ "containerPath": containerPath, "hostPath": hostPath, "description": description, "enabled": true });
                            */
                        }
                        if (onemount == "" || onemount == "work") {
                            var shareType = mountpoints[sharename].type;
                            homefolderDescription = mountdescription[shareType];
                        }
                    };
                    if (validmountlist.length > 0) {
                        for (var i in validmountlist) {
                            var onemount = validmountlist[i];
                            var allshares = tolist(mountpoints[sharename].publicshare);
                            /*
                            var publicshareinfo = tolist(mountpoints[sharename].publicshare)
                            allshares = [];
                            if ("all" in publicshareinfo)
                                allshares = allshares.concat(tolist(publicshareinfo["all"]))
                            if (onemount in publicshareinfo)
                                allshares = allshares.concat(tolist(publicshareinfo[onemount])) */
                            allshares.push(username);
                            for (var j in allshares) {
                                var oneshare = allshares[j];
                                // var containerPath = $.grep(["", onemount, oneshare], Boolean).join("/");
                                // var hostPath = $.grep(["/dlwsdata", onemount, oneshare], Boolean).join("/");
                                // Work folder are treated differently.
                                var containerPath = "/" + onemount + "/" + oneshare;
                                var hostPath = "/dlwsdata" + containerPath;
                                var shareType = mountpoints[sharename].type;
                                if (shareType && mountdescription[shareType]) {
                                    description = mountdescription[shareType];
                                }
                                else {
                                    description = "Generic Shared File System";
                                };
                                mounts = mounts.concat({ "containerPath": containerPath, "hostPath": hostPath, "description": description, "enabled": true });
                            };
                        };
                    };
                };
            };
            if (mounthomefolder) {
                mounts.unshift({"name":"homefolder", "containerPath": "/home/" + username, "hostPath": "/dlwsdata/work/" + username, "description": homefolderDescription, "enabled": true });
            }
            return mounts;
        };

        $scope.checkCurrent();
        $scope.currentTemplateValue = 0;
        $scope.lastTemplateValue = -1;
        $scope.adancedOption = false;

        $scope.ready = $http.get('/api/dlws/GetMountPoints').then(function (response) {
            var mpstring = response.data.mountpoints;
            var mpdescription = response.data.mountdescription;
            $scope.mountpoints = $scope.$eval(mpstring);
            $scope.mountdescription = $scope.$eval(mpdescription);
            $scope.username = response.data.username;
            $scope.mounthomefolder = response.data.mounthomefolder;
            $scope.deploymounts = $scope.$eval(response.data.deploymounts);
            $scope.mounts = parseMounts($scope.mountpoints, $scope.mountdescription, $scope.username, $scope.mounthomefolder, $scope.deploymounts);
            $scope.showMounts = false;
            $scope.showEnv = false;
            $scope.manageTemplate = false;
            $scope.setMounts();
            $scope.checkCurrent();
            //$log.log($scope.mountpoints);
            //$log.log($scope.mountdescription);
        });

        $http.get("/api/dlws/GetTemplates?type=job").then(function (response) {
            $scope.joblist = response.data;
            $log.log($scope.joblist);
            for (var i = 0; i < $scope.joblist.length; i++) {
                var name = $scope.joblist[i].Name;
                var counter = 0;
                for (var j = 0; j < $scope.joblist.length; j++) {
                    if ($scope.joblist[j].Name == name)
                    {
                        counter = counter + 1;
                    }
                }

                if (counter == 1)
                    $scope.joblist[i].Text = name;
                else {
                    var username = $scope.joblist[i].Username;
                    if ($scope.joblist[i].Database.trim() == "Master")
                        $scope.joblist[i].Text = name + "(master)";
                    else
                        $scope.joblist[i].Text = name + "(" + username.trim().split('@@')[0] + ")";
                }

                $scope.joblist[i].Value = i;
            }
            $scope.curtemplateValue = 0;
            $scope.loadTemplate();
            //$log.log($scope.joblist);
        });
        
        $http.get("/api/dlws/GetVCs").then(function (response) {
            var currentTeam = @Html.Raw(Json.Serialize(@Context.Session.GetString("Team")));
            var teams = response.data.result;
            if (!Array.isArray(teams)) return;
            var team = teams.filter(function (team) { return team.vcName === currentTeam })[0];
            if (!team) return;

            $scope.gpus = JSON.parse(team.quota);
            $scope.current.gpuType = Object.keys($scope.gpus)[0];
        })

        $scope.loadTemplate = function () {
            $scope.curtemplate = $scope.joblist[$scope.curtemplateValue];
            $scope.template = {};
            $scope.curTemplateName = $scope.curtemplate.Name;
            $scope.template.useTemplateName = $scope.curTemplateName;
            $scope.curTemplateDatabase = $scope.curtemplate.Database;
            $scope.curUsername = $scope.curtemplate.Username;
            $scope.masterFlag = false;
        };

        $scope.setMounts = function () {
            if ($scope.current == null || $scope.mounts == null)
                return;
            var examinemounts = $scope.current.mountpoints;
            if (examinemounts == null)
                examinemounts = [];
            $scope.current.mountpoints = []
            for (var i = 0; i < $scope.mounts.length ; i++) {
                var onemount = $scope.mounts[i];
                var selected = $filter('filter')(examinemounts, { hostPath: onemount.hostPath });
                if (selected.length <= 0) {
                    $scope.current.mountpoints.push(onemount);
                }
                else {
                    $scope.current.mountpoints.push(selected[0]);
                }
            }
        };




        $scope.showTemplate = function () {
            //$log.log($scope.curtemplateValue);
            var selected = $filter('filter')($scope.joblist, { Value: $scope.curtemplateValue });
            var showName = "None";
            if ($scope.curtemplateValue > 0 && selected.length) {
                if ($scope.lastTemplateValue && $scope.lastTemplateValue == $scope.curtemplateValue) {

                }
                else {
                    $scope.lastTemplateValue = $scope.curtemplateValue;
                    $scope.current = $scope.$eval(selected[0].Json);
                    $scope.loadTemplate();
                    $scope.setMounts();
                    $scope.checkCurrent();
                    //console.log($scope.current);

                    if (!$scope.current.hasOwnProperty("runningasroot"))
                        $scope.current.runningasroot = false;
                    if (typeof ($scope.current.runningasroot) == "string") {
                        if ($scope.current.runningasroot == "1")
                            $scope.current.runningasroot = true;
                        else
                            $scope.current.runningasroot = false;
                    };
                    if (typeof ($scope.current.runningasroot) == "number") {
                        if ($scope.current.runningasroot == 1)
                            $scope.current.runningasroot = true;
                        else
                            $scope.current.runningasroot = false;
                    };

                    if (!$scope.current.hasOwnProperty("resourcegpu"))
                        $scope.current.resourcegpu = 0;
                    if (typeof ($scope.current.resourcegpu) == "string") {
                        $scope.current.resourcegpu = parseInt($scope.current.resourcegpu)
                    };


                    if (!$scope.current.hasOwnProperty("jobtrainingtype"))
                        $scope.current.jobtrainingtype = "RegularJob";


                    $scope.current.enableworkpath = true;
                    $scope.current.enabledatapath = true;
                    $scope.current.enablejobpath = true;

                }
                showName = selected[0].Text.replace(/%20/g,"_");
                if (!$scope.current.hasOwnProperty("jobName") || $scope.current.jobName=="")
                    $scope.current.jobName = showName;
            }
            return showName;
        };

        $scope.newEnvironment = function () {
            var cur = $scope.current;
            if (!cur) {
                return;
            }
            if (!(cur.env)) {
                cur.env = [];
            };
            var curenv = cur.env;

            inserted = {
                name: "",
                value: ""
            };
            curenv.push(inserted);
        };

        $scope.removeItem = function (menuitems, index) {
            menuitems.splice(index, 1);
        };

        $scope.DownloadFile = function (json) {
            var str = JSON.stringify(json);
            var file = new Blob([str], { type: "text/plain" });
            var filename = "Templates.json";
            if (window.navigator.msSaveOrOpenBlob) {
                window.navigator.msSaveOrOpenBlob(file, filename);
            }
            else {
                var a = document.createElement("a");
                var url = URL.createObjectURL(file);
                a.href = url;
                a.download = filename;
                document.body.appendChild(a);
                a.click();
                setTimeout(function () {
                    document.body.removeChild(a);
                    window.URL.revokeObjectURL(url);
                },
                    0);
            }
        }

        $scope.toggleMasterFlag = function () {
            $scope.masterFlag = !($scope.masterFlag);
        };

        $scope.getDatabase = function () {
            var loc = "CurrentCluster";
            if ($scope.masterFlag)
                loc = "Master";
            return loc;
        };

        $scope.DownloadDatabase = function () {
            var loc = $scope.getDatabase();
            var params = "location=" + loc + "&";
            var url = "/api/dlws/GetDatabase?" + params;
            $.ajax({ url: url, dataType: 'json', error: $scope.AlertAPIError, timeout: 10000 }).done($scope.DownloadFile);
        };

        $scope.AlertAPIError = function (xhr, ajaxOptions, thrownError) {
            layer.alert("Restful API Error: \n" + JSON.stringify(thrownError), { icon: 5, btn: 'Ok', title: 'alert' })
        };

        $scope.AlertAPIResult = function (payload) {
            layer.alert(payload.message, { icon: 6, btn: 'Ok', title: 'alert' })
        };

        $scope.SaveTemplateAPI = function (params) {
            var url = "/api/dlws/submit";
            $.ajax({ url: url, method: 'POST', data: params, error: $scope.AlertAPIError, timeout: 10000 }).done();
        };

        $scope.processCurrent = function () {

            if (!tobool($scope.current, "do_log", false)) {
                delete $scope.current.logDir;
            }
            if (!tobool($scope.current, "is_interactive", false)) {
                delete $scope.current.interactivePort;
                console.log("deleted interactivePorts");
            }
        };

        $scope.SaveTemplate = function () {
            $scope.processCurrent();
            var params = {};
            params.Name = $scope.template.useTemplateName;
            params.Json = JSON.stringify($scope.current);
            params.Database = $scope.getDatabase();
            $scope.SaveTemplateAPI(params);
        };

        $scope.submitJob = function () {
            $scope.processCurrent();
            var params = {};
            params.Name = $scope.template.useTemplateName;
            params.Json = JSON.stringify($scope.current);
            params.Database = $scope.getDatabase();
            var url = "/api/dlws/postJob";
            console.log(url);
            $.ajax({
                url: url,
                method: 'POST',
                data: params,
                error: function (xhr, ajaxOptions, thrownError) {
                    layer.alert("RestfulAPI error!", { icon: 5, btn: 'Ok', title: 'alert' })
                    $("#submit").attr("disabled", false);
                },
                timeout: 10000 //10 second timeout
            }).done(
                function (resp) {
                    payload = $scope.$eval(resp);
                    console.log(payload);
                    if (payload.jobId) {
                        layer.alert("Job Submitted! <br> Job ID:" + payload.jobId, {
                            time: 0, icon: 6, btn: 'Ok', title: 'Job Submitted', success: function (layero) {
                                var btn = layero.find('.layui-layer-btn');
                                btn.find('.layui-layer-btn0').attr({
                                    href: '/Home/ViewJobs'
                                    , target: '_self'
                                });
                            }
                        })
                    } else if (payload.error) {
                        layer.msg("Error: " + payload.error);
                        $("#submit").attr("disabled", false);
                    } else {
                        layer.msg("Unexpected error: " + payload);
                        $("#submit").attr("disabled", false);
                    };

                });
        };


        $scope.DeleteTemplate = function () {
            var templatename = $scope.curTemplateName;
            if (templatename == "") {
                layer.msg("Unable to delete a null template!");
                return;
            }
            var loc = $scope.getDatabase();
            var params = "";
            params = params + "name=" + templatename + "&" + "location=" + loc + "&";
            var url = "/api/dlws/DeleteTemplate?" + params;
            $.ajax({ url: url, dataType: 'json', error: $scope.AlertAPIError, timeout: 10000 }).done($scope.AlertAPIResult);
        }

        $scope.UploadDatabase = function () {
            var fileToLoad = document.getElementById("fileInput").files[0];
            var fileReader = new FileReader();
            fileReader.onload = function (fileLoadedEvent) {
                var textFromFileLoaded = fileLoadedEvent.target.result;
                var templateArray = JSON.parse(textFromFileLoaded);
                for (var i = 0, length = templateArray.length; i < length; i++) {
                    var params = {};
                    params.Name = templateArray[i].Name;
                    params.Username = templateArray[i].Username;
                    params.Json = templateArray[i].Json;
                    params.Database = $scope.getDatabase();
                    $scope.SaveTemplateAPI(params);
                }
            }
            fileReader.readAsText(fileToLoad, "UTF-8");
        };

        $scope.ChooseFile = function () {
            $("#fileInput").click();
            $("#fileInput").attr("value", "");
        };

        $scope.chooseValue = function (val, trueChoice, falseChoice, def) {
            var var1 = val;
            if (var1 == null)
                var1 = def;
            if (var1)
                return trueChoice;
            else
                return falseChoice;
        };

        $scope.changeDNSPolicy = function () {
            if ($scope.current.dnsPolicy) {
                if ($scope.current.dnsPolicy == "ClusterFirst")
                    $scope.current.dnsPolicy = "ClusterFirstWithHostNet";
                else {
                    delete $scope.current.dnsPolicy;
                }
            }
            else {
                $scope.current.dnsPolicy = "ClusterFirst";
            }
        };
    });



</script>


<div ng-app="jobApp" ng-controller="jobCtrl" layout="column" ng-cloak class="modal-dialog" role="document" style="width:60%;top:30px;bottom:30px;">
    <md-content layout-padding>
        <form name="jobSubmissionForm">
            <div class="modal-content">
                <div class="modal-header">
                    <button type="button" class="close" data-dismiss="modal" aria-label="Close"><span aria-hidden="true">&times;</span></button>
                    <h4 class="modal-title" id="submitModalLabel">@((ViewData["Mode"].Equals("Templates")) ? "Manage Templates" : "Submit Job")</h4>
                </div>




                <div class="modal-body">
                    <div layout="row">
                        <md-input-container flex="50">
                            <label> Cluster </label>
                            <input required md-no-asterisk>
                        </md-input-container>

                        <md-input-container flex="50">
                            <label> GPU type </label>
                            <md-select name="jobtrainingtype" ng-model="current.gpuType" required md-no-asterisk>
                                <md-option ng-value="name" ng-repeat="(name, count) in gpus">{{ name }} ({{ count }})</md-option>
                            </md-select>
                        </md-input-container>
                    </div>


                    <div layout="row">
                        <md-input-container flex="50">
                            <label>Job template</label>
                            <md-select name="curtemplateValue" ng-model="curtemplateValue" ng-change="showTemplate()">
                                <md-option ng-value="{{g.Value}}" ng-repeat="g in joblist">{{ g.Text }}</md-option>
                            </md-select>
                        </md-input-container>

                        <md-input-container flex="50">
                            <label>Job Type</label>
                            <md-select name="jobtrainingtype" ng-model="current.jobtrainingtype" required md-no-asterisk>
                                <md-option value="RegularJob" selected>Regular Job</md-option>
                                <md-option value="PSDistJob">Distributed Job</md-option>
                            </md-select>
                        </md-input-container>
                    </div>


                    <div layout="row">
                        <md-input-container flex="50">
                            <label> Job Name </label>
                            <input ng-model="current.jobName" required md-no-asterisk>
                            <div class="hint" ng-if="showHints">Tell us the name of your job</div>
                        </md-input-container>

                        <md-input-container flex="50">
<<<<<<< HEAD
                            <label>Job Type</label>
                            <md-select name="jobtrainingtype" ng-model="current.jobtrainingtype" required md-no-asterisk>
                                <md-option value="RegularJob" selected>Regular Job</md-option>
                                <md-option value="PSDistJob">Distributed MPI Job</md-option>
=======
                            <label> Job Priority </label>
                            <md-select name="jobtrainingtype" ng-model="current.preemptionAllowed" required md-no-asterisk>
                                <md-option value="False" selected>Not Preempable Job</md-option>
                                <md-option value="True">Preempable Job</md-option>
>>>>>>> 2de6c627
                            </md-select>
                        </md-input-container>
                    </div>

                    <div layout="row" ng-if="current.jobtrainingtype=='PSDistJob'">

                        <md-input-container flex="50">
                            <label> Number of Workers </label>
                            <input ng-model="current.numpsworker" required type="number" step="1" min="1" md-no-asterisk>
                        </md-input-container>

                        <md-input-container flex="50">
                            <label> Total number of GPUs </label>
                            <input ng-value="current.numpsworker * 8" disabled type="number" md-no-asterisk>
                        </md-input-container>

                    </div>

                    <md-input-container class="md-block" ng-if="current.jobtrainingtype=='RegularJob'">
                        <label> Number of GPUs </label>
                        <input ng-model="current.resourcegpu" required type="number" name="resourcegpu" step="1" min="0" max="8" md-no-asterisk>
                        <div ng-messages="jobApp.resourcegpu.$error" multiple>
                            <div ng-message="required">
                                You have to let us know the number of gpus.
                            </div>

                            <div ng-message="min">
                                You have to request at least 0 GPU.
                            </div>

                            <div ng-message="max">
                                You can request at most 8 GPUs.
                            </div>
                        </div>
                    </md-input-container>



                    <md-input-container class="md-block">
                        <label> Docker Image </label>
                        <input ng-model="current.image" required md-no-asterisk>
                    </md-input-container>

                    <md-input-container class="md-block">
                        <label>Command</label>
                        <textarea ng-model="current.cmd" rows="10"></textarea>
                    </md-input-container>


                    <div layout="row">
                        <md-input-container class="md-block" flex="50">
                            <md-switch name="is_interactive" ng-model="current.is_interactive" md-no-asterisk>
                                Interactive Job
                            </md-switch>
                        </md-input-container>
                        <md-input-container class="md-block" flex="50">
                            <md-switch name="do_log" ng-model="current.do_log" md-no-asterisk>
                                Enable Tensorboard
                            </md-switch>
                        </md-input-container>
                        <md-input-container class="md-block">
                            <md-switch name="runningasroot" ng-model="current.runningasroot" md-no-asterisk>
                                Launch container as root user.
                            </md-switch>
                        </md-input-container>
                    </div>
                    <div ng-if="current.is_interactive" class="form-group">
                        <md-input-container class="md-block">
                            <label> Open ports for interactive job </label>
                            <input ng-model="current.interactivePort" required md-no-asterisk>
                        </md-input-container>
                    </div>



                    <div ng-if="current.do_log">
                        <md-input-container class="md-block">
                            <label> Tensorflow model path, used to enable tensorboard </label>
                            <input ng-model="current.logDir" required md-no-asterisk>
                        </md-input-container>
                    </div>

                </div>

                <div class="modal-body">

                    <div class="layui-collapse">

                        <div class="layui-colla-item">
                            <h2 class="layui-colla-title">Advanced Options</h2>
                            <div class="layui-colla-content">

                                <div class="layui-colla-item">
                                    <h2 class="layui-colla-title">Mount Directories</h2>
                                    <div class="layui-colla-content">
                                        <div>
                                            <table class="layui-table" width="100%">
                                                <thead>
                                                <th>Path inside container</th>
                                                <th>Path on host machine (or storage server)</th>
                                                <th>Enable</th>
                                                <th>Description</th>
                                                </thead>
                                                <tbody>
                                                    <tr>
                                                        <td>/work </td>
                                                        <td>
                                                            <md-input-container class="md-block">
                                                                <label> Work Path </label>
                                                                <input ng-model="current.workPath" required md-no-asterisk>
                                                            </md-input-container>
                                                        </td>
                                                        <td>
                                                            <md-input-container class="md-block">
                                                                <md-switch class="md-primary" name="enableworkpath" aria-label="enableworkpath" ng-model="current.enableworkpath" md-no-asterisk ng-disabled="true">
                                                                </md-switch>
                                                            </md-input-container>
                                                        </td>
                                                        <td>
                                                            <a href='#' onclick="layer.alert('path relative to @ViewData["workPath"].ToString().Replace("file:", "").Replace("/", "\\\\")',{ icon: 1, btn: 'Ok', title: 'Info' });"> <i class="layui-icon">&#xe60b;</i></a>
                                                        </td>
                                                    </tr>
                                                    <tr>
                                                        <td>/data </td>
                                                        <td>
                                                            <md-input-container class="md-block">
                                                                <label> Data Path </label>
                                                                <input ng-model="current.dataPath" required md-no-asterisk>
                                                            </md-input-container>
                                                        </td>
                                                        <td>
                                                            <md-input-container class="md-block">
                                                                <md-switch class="md-primary" name="enabledatapath" aria-label="enabledatapath" ng-model="current.enabledatapath" md-no-asterisk ng-disabled="true">
                                                                </md-switch>
                                                            </md-input-container>
                                                        </td>
                                                        <td>
                                                            <a href='#' onclick="layer.alert('path relative to @ViewData["dataPath"].ToString().Replace("file:", "").Replace("/", "\\\\")',{ icon: 1, btn: 'Ok', title: 'Info' });"> <i class="layui-icon">&#xe60b;</i></a>
                                                        </td>
                                                    </tr>
                                                    <tr>
                                                        <td>/job </td>
                                                        <td>
                                                            <md-input-container class="md-block">
                                                                <label> Job Path </label>
                                                                <input ng-model="current.jobPath" md-no-asterisk>
                                                            </md-input-container>
                                                        </td>
                                                        <td>
                                                            <md-input-container class="md-block">
                                                                <md-switch class="md-primary" name="enablejobpath" aria-label="enablejobpath" ng-model="current.enablejobpath" md-no-asterisk ng-disabled="true">
                                                                </md-switch>
                                                            </md-input-container>
                                                        </td>
                                                        <td>
                                                            <a href='#' onclick="layer.alert('empty by default;',{ icon: 1, btn: 'Ok', title: 'Info' });"> <i class="layui-icon">&#xe60b;</i></a>
                                                        </td>
                                                    </tr>

                                                    <tr ng-repeat="onemount in current.mountpoints">
                                                        <td>
                                                            <md-input-container class="md-block">
                                                                <label> Container Path </label>
                                                                <input ng-model="onemount.containerPath" md-no-asterisk>
                                                            </md-input-container>

                                                        </td>
                                                        <td>
                                                            {{onemount.hostPath}}
                                                        </td>
                                                        <td>
                                                            <md-input-container class="md-block">
                                                                <md-switch class="md-primary" ng-model="onemount.enabled" md-no-asterisk>
                                                                </md-switch>
                                                            </md-input-container>
                                                        </td>
                                                        <td>
                                                            <a href='#' onclick="layer.alert('{{onemount.description}}',{ icon: 1, btn: 'Ok', title: 'Info' });"> <i class="layui-icon">&#xe60b;</i></a>
                                                        </td>
                                                    </tr>
                                                </tbody>
                                            </table>
                                        </div>








                                    </div>
                                </div>





                                <div class="layui-colla-item">
                                    <h2 class="layui-colla-title">HyperParameter Turning</h2>
                                    <div class="layui-colla-content">

                                        <md-input-container class="md-block">
                                            <label> HyperParameter Name </label>
                                            <input ng-model="current.hyperparametername" required md-no-asterisk>
                                        </md-input-container>
                                        <md-input-container class="md-block">
                                            <label> Start Value </label>
                                            <input ng-model="current.hyperparameterstartvalue" required md-no-asterisk>
                                        </md-input-container>
                                        <md-input-container class="md-block">
                                            <label> End Value </label>
                                            <input ng-model="current.hyperparameterendvalue" required md-no-asterisk>
                                        </md-input-container>
                                        <md-input-container class="md-block">
                                            <label> Step </label>
                                            <input ng-model="current.hyperparameterstep" required md-no-asterisk>
                                        </md-input-container>



                                    </div>
                                </div>

                                <div class="layui-colla-item">
                                    <h2 class="layui-colla-title">Environmet variables</h2>
                                    <div class="layui-colla-content">
                                        <table width="100%">
                                            <tbody>
                                                <tr ng-repeat="oneenv in current.env">
                                                    <td>
                                                        <md-input-container class="md-block">
                                                            <label> Name of the Environment Variable </label>
                                                            <input ng-model="oneenv.name" required md-no-asterisk>
                                                        </md-input-container>
                                                    </td>
                                                    <td>
                                                        <md-input-container class="md-block">
                                                            <label> Value of the Environment Variable </label>
                                                            <input ng-model="oneenv.value" required md-no-asterisk>
                                                        </md-input-container>
                                                    </td>
                                                    <td>
                                                        <a class="fa fa-times fa-lg text-danger" ng-click="removeItem(current.env,$index)">
                                                        </a>
                                                    </td>

                                                </tr>
                                            </tbody>
                                        </table>
                                        <button type="button" class="btn btn-info" ng-click="newEnvironment()">
                                            <i class="layui-icon" style="font-size: 18px; color: #000000;">&#xe654;</i> Add Environment Variable
                                        </button>
                                    </div>
                                </div>

                                <div class="layui-colla-item">
                                    <h2 class="layui-colla-title">GPU Topology</h2>
                                    <div class="layui-colla-content">


                                        <md-input-container class="md-block">
                                            <label> Request GPU topology </label>
                                            <md-switch class="md-primary" ng-model="current.useGPUTopology" md-no-asterisk aria-label="useGPUTopology">
                                            </md-switch>
                                        </md-input-container>

                                    </div>
                                </div>

                                <div class="layui-colla-item">
                                    <h2 class="layui-colla-title">Privileged Docker</h2>
                                    <div class="layui-colla-content">


                                        <md-input-container class="md-block">
                                            <label> Launch privileged docker </label>
                                            <md-switch class="md-primary" ng-model="current.isPrivileged" md-no-asterisk aria-label="isPrivileged">
                                            </md-switch>
                                        </md-input-container>


                                        <div ng-if="current.isPrivileged" class="form-group">

                                            <div layout="row">
                                                <md-input-container class="md-block" flex="50">
                                                    <label> Use Host network in container? </label>
                                                    <md-switch class="md-primary" ng-model="current.hostNetwork" md-no-asterisk>
                                                    </md-switch>
                                                </md-input-container>

                                                <md-input-container class="md-block" flex="50">
                                                    <label> Use Host IPC in container? </label>
                                                    <md-switch class="md-primary" ng-model="current.hostIPC" md-no-asterisk>
                                                    </md-switch>
                                                </md-input-container>


                                                <md-input-container class="md-block" flex="50">
                                                    <label>Container DNS Policy</label>
                                                    <md-select name="dnsPolicy" ng-model="current.dnsPolicy" required md-no-asterisk>
                                                        <md-option value="Default" selected>Default</md-option>
                                                        <md-option value="ClusterFirstWithHostNet">ClusterFirstWithHostNet</md-option>
                                                        <md-option value="ClusterFirst">ClusterFirst</md-option>
                                                    </md-select>
                                                </md-input-container>
                                            </div>
                                            <div layout="row">
                                                <md-input-container class="md-block" flex="50">
                                                    <label> CPU Request </label>
                                                    <input ng-model="current.cpurequest" required md-no-asterisk>
                                                </md-input-container>


                                                <md-input-container class="md-block" flex="50">
                                                    <label> Memory Request </label>
                                                    <input ng-model="current.memoryrequest" required md-no-asterisk>
                                                </md-input-container>
                                            </div>

                                        </div>

                                    </div>
                                </div>


                            </div>

                        </div>
                    </div>

                </div>

                <div class="modal-footer">
                    <a class="btn pull-right btn-primary" ng-click="submitJob()">
                        Submit Job
                    </a>
                </div>

            </div>




        </form>
    </md-content>


    <div class="modal-content">
        <div class="layui-collapse">
            <div class="layui-colla-item">
                <h2 class="layui-colla-title">Job Template Operations</h2>
                <div class="layui-colla-content">

                    <md-input-container class="md-block">
                        <label> Template Name </label>
                        <input ng-model="template.useTemplateName" required md-no-asterisk md-select-on-focus>
                    </md-input-container>

                    <label>
                        Template Location
                    </label>
                    <a class="btn" ng-class="{true: 'btn-primary', false: 'btn-danger'}[masterFlag]" ng-click="toggleMasterFlag()">
                        {{masterFlag && 'Master' || 'Current User' }}
                    </a>


                    <div class="modal-footer">
                        <a ng-click="DeleteTemplate()" class="btn btn-success" href="#">Delete Template</a>
                        <a ng-click="SaveTemplate()" class="btn btn-success" href="#">Save Template</a>
                    </div>

                </div>
            </div>
        </div>

        <div class="layui-collapse">
            <div class="layui-colla-item">
                <h2 class="layui-colla-title">Database operation</h2>
                <div class="layui-colla-content">
                    <a ng-click="DownloadDatabase()" class="btn btn-success" href="#">Download JSON</a>
                    <a ng-click="ChooseFile()" class="btn btn-success" href="#">Upload JSON</a>
                    <div style="height: 0px; overflow: hidden">
                        <input type="file" id="fileInput" name="fileInput" ng-model="fileInput" onchange="angular.element(this).scope().UploadDatabase()" />
                    </div>
                </div>
            </div>

        </div>

    </div>

</div>
<br />

<script src="/layui/layui.js" charset="utf-8"></script>
<script>
    layui.use(['element', 'layer'], function () {
        var element = layui.element;
        element.on('collapse(test)', function (data) {
        });
    });
</script>
<|MERGE_RESOLUTION|>--- conflicted
+++ resolved
@@ -1,993 +1,986 @@
-﻿@using Microsoft.AspNetCore.Http;
-
-@{
-    ViewData["Title"] = "Submit Your Job";
-}
-
-<link rel="stylesheet" href="~/layui/css/layui.css" media="all">
-
-<style>
-    a:link {
-        color: #1F45FC
-    }
-</style>
-
-
-<script type="text/javascript">
-
-    var app = angular.module('jobApp', ["xeditable", "ui.select", "ngMaterial", 'ngMessages']);
-
-    app.run(function (editableOptions) {
-        editableOptions.theme = 'bs3';
-    });
-
-    app.controller('jobCtrl', function ($scope, $http, $log, $filter) {
-        var tolist = function (info) {
-            if (typeof info === 'string' || info instanceof String)
-                return [info];
-            else if (info)
-                return info;
-            else
-                return [];
-        };
-
-        var tobool = function (sec, property, defValue) {
-            if (!(sec.hasOwnProperty(property))) {
-                sec[property] = defValue;
-            }
-            if (typeof (sec[property]) == "string") {
-                var firstchar = sec[property].trim().toLowerCase()[0];
-                sec[property] == (firstchar == 't' || firstchar == 'y');
-            }
-            return sec[property];
-        }
-
-        $scope.toggle01 = function (sec, property, defValue) {
-            if (!(sec.hasOwnProperty(property))) {
-                sec[property] = defValue;
-            }
-            if (sec[property] == '0')
-                sec[property] = '1';
-            else
-                sec[property] = '0';
-        };
-
-        $scope.checkCurrent = function () {
-            if ($scope.current == null)
-                $scope.current = {
-                    // here to set default parameters.
-                    resourcegpu: 0,
-                    workPath: ".",
-                    dataPath: ".",
-                    jobPath: "",
-                    enableworkpath: true,
-                    enabledatapath: true,
-                    enablejobpath: true,
-                };
-            tobool($scope.current, "do_log", false);
-            if (!$scope.current.hasOwnProperty("runningasroot"))
-                $scope.current.runningasroot = "0";
-            if (typeof ($scope.current.runningasroot) == "boolean") {
-                if ($scope.current.runningasroot)
-                    $scope.current.runningasroot = "1";
-                else
-                    $scope.current.runningasroot = "0";
-            };
-            if ($scope.current.runningasroot != "0" && $scope.current.runningasroot != "1")
-                $scope.current.runningasroot = "0";
-            if (!$scope.current.preemptionAllowed)
-                $scope.current.preemptionAllowed = "False";
-            if (!$scope.current.gpuType && $scope.gpus)
-                $scope.current.gpuType = Object.keys($scope.gpus)[0];
-
-            tobool($scope.current, "is_interactive", false);
-            if ($scope.current.mountpoints == null) {
-                $scope.current.mountpoints = [];
-            };
-            if ($scope.current.env == null) {
-                $scope.current.env = [];
-            };
-        };
-
-        var parseMounts = function (mountpoints, mountdescription, username, mounthomefolder, deploymounts) {
-            var mounts = [];
-            var homefolderDescription = "";
-            for (var sharename in mountpoints) {
-                if (mountpoints.hasOwnProperty(sharename)) {
-                    sharemounts = mountpoints[sharename].mountpoints;
-                    mountlist = tolist(sharemounts);
-                    var nIsRoot = -1;
-                    for (var i in mountlist) {
-                        if (mountlist[i] == "") {
-                            nIsRoot = i;
-                        };
-                    };
-                    if (nIsRoot >= 0) {
-                        mountlist.splice(nIsRoot, 1, "jobfiles", "storage", "work");
-                    }
-
-                    validmountlist = [];
-                    for (var i in mountlist) {
-                        var onemount = mountlist[i];
-                        // System share is not processed
-                        if (onemount != "" && onemount != "jobfiles" && onemount != "storage" && onemount != "work") {
-                            var mts = tolist(deploymounts);
-                            var mtsIndex = mts.indexOf(onemount);
-                            if (mtsIndex >= 0) {
-                                validmountlist.push(onemount);
-                            }
-                        }
-                        else {
-                            /*
-                            var shareType = mountpoints[sharename].type;
-                            var description = mountdescription[shareType];
-                            var hostPath = "/dlwsdata" + onemount;
-                            var containerPath = "/" + onemount;
-                            if (onemount == "jobfiles")
-                                containerPath = "/job";
-                            mounts = mounts.concat({ "containerPath": containerPath, "hostPath": hostPath, "description": description, "enabled": true });
-                            */
-                        }
-                        if (onemount == "" || onemount == "work") {
-                            var shareType = mountpoints[sharename].type;
-                            homefolderDescription = mountdescription[shareType];
-                        }
-                    };
-                    if (validmountlist.length > 0) {
-                        for (var i in validmountlist) {
-                            var onemount = validmountlist[i];
-                            var allshares = tolist(mountpoints[sharename].publicshare);
-                            /*
-                            var publicshareinfo = tolist(mountpoints[sharename].publicshare)
-                            allshares = [];
-                            if ("all" in publicshareinfo)
-                                allshares = allshares.concat(tolist(publicshareinfo["all"]))
-                            if (onemount in publicshareinfo)
-                                allshares = allshares.concat(tolist(publicshareinfo[onemount])) */
-                            allshares.push(username);
-                            for (var j in allshares) {
-                                var oneshare = allshares[j];
-                                // var containerPath = $.grep(["", onemount, oneshare], Boolean).join("/");
-                                // var hostPath = $.grep(["/dlwsdata", onemount, oneshare], Boolean).join("/");
-                                // Work folder are treated differently.
-                                var containerPath = "/" + onemount + "/" + oneshare;
-                                var hostPath = "/dlwsdata" + containerPath;
-                                var shareType = mountpoints[sharename].type;
-                                if (shareType && mountdescription[shareType]) {
-                                    description = mountdescription[shareType];
-                                }
-                                else {
-                                    description = "Generic Shared File System";
-                                };
-                                mounts = mounts.concat({ "containerPath": containerPath, "hostPath": hostPath, "description": description, "enabled": true });
-                            };
-                        };
-                    };
-                };
-            };
-            if (mounthomefolder) {
-                mounts.unshift({"name":"homefolder", "containerPath": "/home/" + username, "hostPath": "/dlwsdata/work/" + username, "description": homefolderDescription, "enabled": true });
-            }
-            return mounts;
-        };
-
-        $scope.checkCurrent();
-        $scope.currentTemplateValue = 0;
-        $scope.lastTemplateValue = -1;
-        $scope.adancedOption = false;
-
-        $scope.ready = $http.get('/api/dlws/GetMountPoints').then(function (response) {
-            var mpstring = response.data.mountpoints;
-            var mpdescription = response.data.mountdescription;
-            $scope.mountpoints = $scope.$eval(mpstring);
-            $scope.mountdescription = $scope.$eval(mpdescription);
-            $scope.username = response.data.username;
-            $scope.mounthomefolder = response.data.mounthomefolder;
-            $scope.deploymounts = $scope.$eval(response.data.deploymounts);
-            $scope.mounts = parseMounts($scope.mountpoints, $scope.mountdescription, $scope.username, $scope.mounthomefolder, $scope.deploymounts);
-            $scope.showMounts = false;
-            $scope.showEnv = false;
-            $scope.manageTemplate = false;
-            $scope.setMounts();
-            $scope.checkCurrent();
-            //$log.log($scope.mountpoints);
-            //$log.log($scope.mountdescription);
-        });
-
-        $http.get("/api/dlws/GetTemplates?type=job").then(function (response) {
-            $scope.joblist = response.data;
-            $log.log($scope.joblist);
-            for (var i = 0; i < $scope.joblist.length; i++) {
-                var name = $scope.joblist[i].Name;
-                var counter = 0;
-                for (var j = 0; j < $scope.joblist.length; j++) {
-                    if ($scope.joblist[j].Name == name)
-                    {
-                        counter = counter + 1;
-                    }
-                }
-
-                if (counter == 1)
-                    $scope.joblist[i].Text = name;
-                else {
-                    var username = $scope.joblist[i].Username;
-                    if ($scope.joblist[i].Database.trim() == "Master")
-                        $scope.joblist[i].Text = name + "(master)";
-                    else
-                        $scope.joblist[i].Text = name + "(" + username.trim().split('@@')[0] + ")";
-                }
-
-                $scope.joblist[i].Value = i;
-            }
-            $scope.curtemplateValue = 0;
-            $scope.loadTemplate();
-            //$log.log($scope.joblist);
-        });
-        
-        $http.get("/api/dlws/GetVCs").then(function (response) {
-            var currentTeam = @Html.Raw(Json.Serialize(@Context.Session.GetString("Team")));
-            var teams = response.data.result;
-            if (!Array.isArray(teams)) return;
-            var team = teams.filter(function (team) { return team.vcName === currentTeam })[0];
-            if (!team) return;
-
-            $scope.gpus = JSON.parse(team.quota);
-            $scope.current.gpuType = Object.keys($scope.gpus)[0];
-        })
-
-        $scope.loadTemplate = function () {
-            $scope.curtemplate = $scope.joblist[$scope.curtemplateValue];
-            $scope.template = {};
-            $scope.curTemplateName = $scope.curtemplate.Name;
-            $scope.template.useTemplateName = $scope.curTemplateName;
-            $scope.curTemplateDatabase = $scope.curtemplate.Database;
-            $scope.curUsername = $scope.curtemplate.Username;
-            $scope.masterFlag = false;
-        };
-
-        $scope.setMounts = function () {
-            if ($scope.current == null || $scope.mounts == null)
-                return;
-            var examinemounts = $scope.current.mountpoints;
-            if (examinemounts == null)
-                examinemounts = [];
-            $scope.current.mountpoints = []
-            for (var i = 0; i < $scope.mounts.length ; i++) {
-                var onemount = $scope.mounts[i];
-                var selected = $filter('filter')(examinemounts, { hostPath: onemount.hostPath });
-                if (selected.length <= 0) {
-                    $scope.current.mountpoints.push(onemount);
-                }
-                else {
-                    $scope.current.mountpoints.push(selected[0]);
-                }
-            }
-        };
-
-
-
-
-        $scope.showTemplate = function () {
-            //$log.log($scope.curtemplateValue);
-            var selected = $filter('filter')($scope.joblist, { Value: $scope.curtemplateValue });
-            var showName = "None";
-            if ($scope.curtemplateValue > 0 && selected.length) {
-                if ($scope.lastTemplateValue && $scope.lastTemplateValue == $scope.curtemplateValue) {
-
-                }
-                else {
-                    $scope.lastTemplateValue = $scope.curtemplateValue;
-                    $scope.current = $scope.$eval(selected[0].Json);
-                    $scope.loadTemplate();
-                    $scope.setMounts();
-                    $scope.checkCurrent();
-                    //console.log($scope.current);
-
-                    if (!$scope.current.hasOwnProperty("runningasroot"))
-                        $scope.current.runningasroot = false;
-                    if (typeof ($scope.current.runningasroot) == "string") {
-                        if ($scope.current.runningasroot == "1")
-                            $scope.current.runningasroot = true;
-                        else
-                            $scope.current.runningasroot = false;
-                    };
-                    if (typeof ($scope.current.runningasroot) == "number") {
-                        if ($scope.current.runningasroot == 1)
-                            $scope.current.runningasroot = true;
-                        else
-                            $scope.current.runningasroot = false;
-                    };
-
-                    if (!$scope.current.hasOwnProperty("resourcegpu"))
-                        $scope.current.resourcegpu = 0;
-                    if (typeof ($scope.current.resourcegpu) == "string") {
-                        $scope.current.resourcegpu = parseInt($scope.current.resourcegpu)
-                    };
-
-
-                    if (!$scope.current.hasOwnProperty("jobtrainingtype"))
-                        $scope.current.jobtrainingtype = "RegularJob";
-
-
-                    $scope.current.enableworkpath = true;
-                    $scope.current.enabledatapath = true;
-                    $scope.current.enablejobpath = true;
-
-                }
-                showName = selected[0].Text.replace(/%20/g,"_");
-                if (!$scope.current.hasOwnProperty("jobName") || $scope.current.jobName=="")
-                    $scope.current.jobName = showName;
-            }
-            return showName;
-        };
-
-        $scope.newEnvironment = function () {
-            var cur = $scope.current;
-            if (!cur) {
-                return;
-            }
-            if (!(cur.env)) {
-                cur.env = [];
-            };
-            var curenv = cur.env;
-
-            inserted = {
-                name: "",
-                value: ""
-            };
-            curenv.push(inserted);
-        };
-
-        $scope.removeItem = function (menuitems, index) {
-            menuitems.splice(index, 1);
-        };
-
-        $scope.DownloadFile = function (json) {
-            var str = JSON.stringify(json);
-            var file = new Blob([str], { type: "text/plain" });
-            var filename = "Templates.json";
-            if (window.navigator.msSaveOrOpenBlob) {
-                window.navigator.msSaveOrOpenBlob(file, filename);
-            }
-            else {
-                var a = document.createElement("a");
-                var url = URL.createObjectURL(file);
-                a.href = url;
-                a.download = filename;
-                document.body.appendChild(a);
-                a.click();
-                setTimeout(function () {
-                    document.body.removeChild(a);
-                    window.URL.revokeObjectURL(url);
-                },
-                    0);
-            }
-        }
-
-        $scope.toggleMasterFlag = function () {
-            $scope.masterFlag = !($scope.masterFlag);
-        };
-
-        $scope.getDatabase = function () {
-            var loc = "CurrentCluster";
-            if ($scope.masterFlag)
-                loc = "Master";
-            return loc;
-        };
-
-        $scope.DownloadDatabase = function () {
-            var loc = $scope.getDatabase();
-            var params = "location=" + loc + "&";
-            var url = "/api/dlws/GetDatabase?" + params;
-            $.ajax({ url: url, dataType: 'json', error: $scope.AlertAPIError, timeout: 10000 }).done($scope.DownloadFile);
-        };
-
-        $scope.AlertAPIError = function (xhr, ajaxOptions, thrownError) {
-            layer.alert("Restful API Error: \n" + JSON.stringify(thrownError), { icon: 5, btn: 'Ok', title: 'alert' })
-        };
-
-        $scope.AlertAPIResult = function (payload) {
-            layer.alert(payload.message, { icon: 6, btn: 'Ok', title: 'alert' })
-        };
-
-        $scope.SaveTemplateAPI = function (params) {
-            var url = "/api/dlws/submit";
-            $.ajax({ url: url, method: 'POST', data: params, error: $scope.AlertAPIError, timeout: 10000 }).done();
-        };
-
-        $scope.processCurrent = function () {
-
-            if (!tobool($scope.current, "do_log", false)) {
-                delete $scope.current.logDir;
-            }
-            if (!tobool($scope.current, "is_interactive", false)) {
-                delete $scope.current.interactivePort;
-                console.log("deleted interactivePorts");
-            }
-        };
-
-        $scope.SaveTemplate = function () {
-            $scope.processCurrent();
-            var params = {};
-            params.Name = $scope.template.useTemplateName;
-            params.Json = JSON.stringify($scope.current);
-            params.Database = $scope.getDatabase();
-            $scope.SaveTemplateAPI(params);
-        };
-
-        $scope.submitJob = function () {
-            $scope.processCurrent();
-            var params = {};
-            params.Name = $scope.template.useTemplateName;
-            params.Json = JSON.stringify($scope.current);
-            params.Database = $scope.getDatabase();
-            var url = "/api/dlws/postJob";
-            console.log(url);
-            $.ajax({
-                url: url,
-                method: 'POST',
-                data: params,
-                error: function (xhr, ajaxOptions, thrownError) {
-                    layer.alert("RestfulAPI error!", { icon: 5, btn: 'Ok', title: 'alert' })
-                    $("#submit").attr("disabled", false);
-                },
-                timeout: 10000 //10 second timeout
-            }).done(
-                function (resp) {
-                    payload = $scope.$eval(resp);
-                    console.log(payload);
-                    if (payload.jobId) {
-                        layer.alert("Job Submitted! <br> Job ID:" + payload.jobId, {
-                            time: 0, icon: 6, btn: 'Ok', title: 'Job Submitted', success: function (layero) {
-                                var btn = layero.find('.layui-layer-btn');
-                                btn.find('.layui-layer-btn0').attr({
-                                    href: '/Home/ViewJobs'
-                                    , target: '_self'
-                                });
-                            }
-                        })
-                    } else if (payload.error) {
-                        layer.msg("Error: " + payload.error);
-                        $("#submit").attr("disabled", false);
-                    } else {
-                        layer.msg("Unexpected error: " + payload);
-                        $("#submit").attr("disabled", false);
-                    };
-
-                });
-        };
-
-
-        $scope.DeleteTemplate = function () {
-            var templatename = $scope.curTemplateName;
-            if (templatename == "") {
-                layer.msg("Unable to delete a null template!");
-                return;
-            }
-            var loc = $scope.getDatabase();
-            var params = "";
-            params = params + "name=" + templatename + "&" + "location=" + loc + "&";
-            var url = "/api/dlws/DeleteTemplate?" + params;
-            $.ajax({ url: url, dataType: 'json', error: $scope.AlertAPIError, timeout: 10000 }).done($scope.AlertAPIResult);
-        }
-
-        $scope.UploadDatabase = function () {
-            var fileToLoad = document.getElementById("fileInput").files[0];
-            var fileReader = new FileReader();
-            fileReader.onload = function (fileLoadedEvent) {
-                var textFromFileLoaded = fileLoadedEvent.target.result;
-                var templateArray = JSON.parse(textFromFileLoaded);
-                for (var i = 0, length = templateArray.length; i < length; i++) {
-                    var params = {};
-                    params.Name = templateArray[i].Name;
-                    params.Username = templateArray[i].Username;
-                    params.Json = templateArray[i].Json;
-                    params.Database = $scope.getDatabase();
-                    $scope.SaveTemplateAPI(params);
-                }
-            }
-            fileReader.readAsText(fileToLoad, "UTF-8");
-        };
-
-        $scope.ChooseFile = function () {
-            $("#fileInput").click();
-            $("#fileInput").attr("value", "");
-        };
-
-        $scope.chooseValue = function (val, trueChoice, falseChoice, def) {
-            var var1 = val;
-            if (var1 == null)
-                var1 = def;
-            if (var1)
-                return trueChoice;
-            else
-                return falseChoice;
-        };
-
-        $scope.changeDNSPolicy = function () {
-            if ($scope.current.dnsPolicy) {
-                if ($scope.current.dnsPolicy == "ClusterFirst")
-                    $scope.current.dnsPolicy = "ClusterFirstWithHostNet";
-                else {
-                    delete $scope.current.dnsPolicy;
-                }
-            }
-            else {
-                $scope.current.dnsPolicy = "ClusterFirst";
-            }
-        };
-    });
-
-
-
-</script>
-
-
-<div ng-app="jobApp" ng-controller="jobCtrl" layout="column" ng-cloak class="modal-dialog" role="document" style="width:60%;top:30px;bottom:30px;">
-    <md-content layout-padding>
-        <form name="jobSubmissionForm">
-            <div class="modal-content">
-                <div class="modal-header">
-                    <button type="button" class="close" data-dismiss="modal" aria-label="Close"><span aria-hidden="true">&times;</span></button>
-                    <h4 class="modal-title" id="submitModalLabel">@((ViewData["Mode"].Equals("Templates")) ? "Manage Templates" : "Submit Job")</h4>
-                </div>
-
-
-
-
-                <div class="modal-body">
-                    <div layout="row">
-                        <md-input-container flex="50">
-                            <label> Cluster </label>
-                            <input required md-no-asterisk>
-                        </md-input-container>
-
-                        <md-input-container flex="50">
-                            <label> GPU type </label>
-                            <md-select name="jobtrainingtype" ng-model="current.gpuType" required md-no-asterisk>
-                                <md-option ng-value="name" ng-repeat="(name, count) in gpus">{{ name }} ({{ count }})</md-option>
-                            </md-select>
-                        </md-input-container>
-                    </div>
-
-
-                    <div layout="row">
-                        <md-input-container flex="50">
-                            <label>Job template</label>
-                            <md-select name="curtemplateValue" ng-model="curtemplateValue" ng-change="showTemplate()">
-                                <md-option ng-value="{{g.Value}}" ng-repeat="g in joblist">{{ g.Text }}</md-option>
-                            </md-select>
-                        </md-input-container>
-
-                        <md-input-container flex="50">
-                            <label>Job Type</label>
-                            <md-select name="jobtrainingtype" ng-model="current.jobtrainingtype" required md-no-asterisk>
-                                <md-option value="RegularJob" selected>Regular Job</md-option>
-                                <md-option value="PSDistJob">Distributed Job</md-option>
-                            </md-select>
-                        </md-input-container>
-                    </div>
-
-
-                    <div layout="row">
-                        <md-input-container flex="50">
-                            <label> Job Name </label>
-                            <input ng-model="current.jobName" required md-no-asterisk>
-                            <div class="hint" ng-if="showHints">Tell us the name of your job</div>
-                        </md-input-container>
-
-                        <md-input-container flex="50">
-<<<<<<< HEAD
-                            <label>Job Type</label>
-                            <md-select name="jobtrainingtype" ng-model="current.jobtrainingtype" required md-no-asterisk>
-                                <md-option value="RegularJob" selected>Regular Job</md-option>
-                                <md-option value="PSDistJob">Distributed MPI Job</md-option>
-=======
-                            <label> Job Priority </label>
-                            <md-select name="jobtrainingtype" ng-model="current.preemptionAllowed" required md-no-asterisk>
-                                <md-option value="False" selected>Not Preempable Job</md-option>
-                                <md-option value="True">Preempable Job</md-option>
->>>>>>> 2de6c627
-                            </md-select>
-                        </md-input-container>
-                    </div>
-
-                    <div layout="row" ng-if="current.jobtrainingtype=='PSDistJob'">
-
-                        <md-input-container flex="50">
-                            <label> Number of Workers </label>
-                            <input ng-model="current.numpsworker" required type="number" step="1" min="1" md-no-asterisk>
-                        </md-input-container>
-
-                        <md-input-container flex="50">
-                            <label> Total number of GPUs </label>
-                            <input ng-value="current.numpsworker * 8" disabled type="number" md-no-asterisk>
-                        </md-input-container>
-
-                    </div>
-
-                    <md-input-container class="md-block" ng-if="current.jobtrainingtype=='RegularJob'">
-                        <label> Number of GPUs </label>
-                        <input ng-model="current.resourcegpu" required type="number" name="resourcegpu" step="1" min="0" max="8" md-no-asterisk>
-                        <div ng-messages="jobApp.resourcegpu.$error" multiple>
-                            <div ng-message="required">
-                                You have to let us know the number of gpus.
-                            </div>
-
-                            <div ng-message="min">
-                                You have to request at least 0 GPU.
-                            </div>
-
-                            <div ng-message="max">
-                                You can request at most 8 GPUs.
-                            </div>
-                        </div>
-                    </md-input-container>
-
-
-
-                    <md-input-container class="md-block">
-                        <label> Docker Image </label>
-                        <input ng-model="current.image" required md-no-asterisk>
-                    </md-input-container>
-
-                    <md-input-container class="md-block">
-                        <label>Command</label>
-                        <textarea ng-model="current.cmd" rows="10"></textarea>
-                    </md-input-container>
-
-
-                    <div layout="row">
-                        <md-input-container class="md-block" flex="50">
-                            <md-switch name="is_interactive" ng-model="current.is_interactive" md-no-asterisk>
-                                Interactive Job
-                            </md-switch>
-                        </md-input-container>
-                        <md-input-container class="md-block" flex="50">
-                            <md-switch name="do_log" ng-model="current.do_log" md-no-asterisk>
-                                Enable Tensorboard
-                            </md-switch>
-                        </md-input-container>
-                        <md-input-container class="md-block">
-                            <md-switch name="runningasroot" ng-model="current.runningasroot" md-no-asterisk>
-                                Launch container as root user.
-                            </md-switch>
-                        </md-input-container>
-                    </div>
-                    <div ng-if="current.is_interactive" class="form-group">
-                        <md-input-container class="md-block">
-                            <label> Open ports for interactive job </label>
-                            <input ng-model="current.interactivePort" required md-no-asterisk>
-                        </md-input-container>
-                    </div>
-
-
-
-                    <div ng-if="current.do_log">
-                        <md-input-container class="md-block">
-                            <label> Tensorflow model path, used to enable tensorboard </label>
-                            <input ng-model="current.logDir" required md-no-asterisk>
-                        </md-input-container>
-                    </div>
-
-                </div>
-
-                <div class="modal-body">
-
-                    <div class="layui-collapse">
-
-                        <div class="layui-colla-item">
-                            <h2 class="layui-colla-title">Advanced Options</h2>
-                            <div class="layui-colla-content">
-
-                                <div class="layui-colla-item">
-                                    <h2 class="layui-colla-title">Mount Directories</h2>
-                                    <div class="layui-colla-content">
-                                        <div>
-                                            <table class="layui-table" width="100%">
-                                                <thead>
-                                                <th>Path inside container</th>
-                                                <th>Path on host machine (or storage server)</th>
-                                                <th>Enable</th>
-                                                <th>Description</th>
-                                                </thead>
-                                                <tbody>
-                                                    <tr>
-                                                        <td>/work </td>
-                                                        <td>
-                                                            <md-input-container class="md-block">
-                                                                <label> Work Path </label>
-                                                                <input ng-model="current.workPath" required md-no-asterisk>
-                                                            </md-input-container>
-                                                        </td>
-                                                        <td>
-                                                            <md-input-container class="md-block">
-                                                                <md-switch class="md-primary" name="enableworkpath" aria-label="enableworkpath" ng-model="current.enableworkpath" md-no-asterisk ng-disabled="true">
-                                                                </md-switch>
-                                                            </md-input-container>
-                                                        </td>
-                                                        <td>
-                                                            <a href='#' onclick="layer.alert('path relative to @ViewData["workPath"].ToString().Replace("file:", "").Replace("/", "\\\\")',{ icon: 1, btn: 'Ok', title: 'Info' });"> <i class="layui-icon">&#xe60b;</i></a>
-                                                        </td>
-                                                    </tr>
-                                                    <tr>
-                                                        <td>/data </td>
-                                                        <td>
-                                                            <md-input-container class="md-block">
-                                                                <label> Data Path </label>
-                                                                <input ng-model="current.dataPath" required md-no-asterisk>
-                                                            </md-input-container>
-                                                        </td>
-                                                        <td>
-                                                            <md-input-container class="md-block">
-                                                                <md-switch class="md-primary" name="enabledatapath" aria-label="enabledatapath" ng-model="current.enabledatapath" md-no-asterisk ng-disabled="true">
-                                                                </md-switch>
-                                                            </md-input-container>
-                                                        </td>
-                                                        <td>
-                                                            <a href='#' onclick="layer.alert('path relative to @ViewData["dataPath"].ToString().Replace("file:", "").Replace("/", "\\\\")',{ icon: 1, btn: 'Ok', title: 'Info' });"> <i class="layui-icon">&#xe60b;</i></a>
-                                                        </td>
-                                                    </tr>
-                                                    <tr>
-                                                        <td>/job </td>
-                                                        <td>
-                                                            <md-input-container class="md-block">
-                                                                <label> Job Path </label>
-                                                                <input ng-model="current.jobPath" md-no-asterisk>
-                                                            </md-input-container>
-                                                        </td>
-                                                        <td>
-                                                            <md-input-container class="md-block">
-                                                                <md-switch class="md-primary" name="enablejobpath" aria-label="enablejobpath" ng-model="current.enablejobpath" md-no-asterisk ng-disabled="true">
-                                                                </md-switch>
-                                                            </md-input-container>
-                                                        </td>
-                                                        <td>
-                                                            <a href='#' onclick="layer.alert('empty by default;',{ icon: 1, btn: 'Ok', title: 'Info' });"> <i class="layui-icon">&#xe60b;</i></a>
-                                                        </td>
-                                                    </tr>
-
-                                                    <tr ng-repeat="onemount in current.mountpoints">
-                                                        <td>
-                                                            <md-input-container class="md-block">
-                                                                <label> Container Path </label>
-                                                                <input ng-model="onemount.containerPath" md-no-asterisk>
-                                                            </md-input-container>
-
-                                                        </td>
-                                                        <td>
-                                                            {{onemount.hostPath}}
-                                                        </td>
-                                                        <td>
-                                                            <md-input-container class="md-block">
-                                                                <md-switch class="md-primary" ng-model="onemount.enabled" md-no-asterisk>
-                                                                </md-switch>
-                                                            </md-input-container>
-                                                        </td>
-                                                        <td>
-                                                            <a href='#' onclick="layer.alert('{{onemount.description}}',{ icon: 1, btn: 'Ok', title: 'Info' });"> <i class="layui-icon">&#xe60b;</i></a>
-                                                        </td>
-                                                    </tr>
-                                                </tbody>
-                                            </table>
-                                        </div>
-
-
-
-
-
-
-
-
-                                    </div>
-                                </div>
-
-
-
-
-
-                                <div class="layui-colla-item">
-                                    <h2 class="layui-colla-title">HyperParameter Turning</h2>
-                                    <div class="layui-colla-content">
-
-                                        <md-input-container class="md-block">
-                                            <label> HyperParameter Name </label>
-                                            <input ng-model="current.hyperparametername" required md-no-asterisk>
-                                        </md-input-container>
-                                        <md-input-container class="md-block">
-                                            <label> Start Value </label>
-                                            <input ng-model="current.hyperparameterstartvalue" required md-no-asterisk>
-                                        </md-input-container>
-                                        <md-input-container class="md-block">
-                                            <label> End Value </label>
-                                            <input ng-model="current.hyperparameterendvalue" required md-no-asterisk>
-                                        </md-input-container>
-                                        <md-input-container class="md-block">
-                                            <label> Step </label>
-                                            <input ng-model="current.hyperparameterstep" required md-no-asterisk>
-                                        </md-input-container>
-
-
-
-                                    </div>
-                                </div>
-
-                                <div class="layui-colla-item">
-                                    <h2 class="layui-colla-title">Environmet variables</h2>
-                                    <div class="layui-colla-content">
-                                        <table width="100%">
-                                            <tbody>
-                                                <tr ng-repeat="oneenv in current.env">
-                                                    <td>
-                                                        <md-input-container class="md-block">
-                                                            <label> Name of the Environment Variable </label>
-                                                            <input ng-model="oneenv.name" required md-no-asterisk>
-                                                        </md-input-container>
-                                                    </td>
-                                                    <td>
-                                                        <md-input-container class="md-block">
-                                                            <label> Value of the Environment Variable </label>
-                                                            <input ng-model="oneenv.value" required md-no-asterisk>
-                                                        </md-input-container>
-                                                    </td>
-                                                    <td>
-                                                        <a class="fa fa-times fa-lg text-danger" ng-click="removeItem(current.env,$index)">
-                                                        </a>
-                                                    </td>
-
-                                                </tr>
-                                            </tbody>
-                                        </table>
-                                        <button type="button" class="btn btn-info" ng-click="newEnvironment()">
-                                            <i class="layui-icon" style="font-size: 18px; color: #000000;">&#xe654;</i> Add Environment Variable
-                                        </button>
-                                    </div>
-                                </div>
-
-                                <div class="layui-colla-item">
-                                    <h2 class="layui-colla-title">GPU Topology</h2>
-                                    <div class="layui-colla-content">
-
-
-                                        <md-input-container class="md-block">
-                                            <label> Request GPU topology </label>
-                                            <md-switch class="md-primary" ng-model="current.useGPUTopology" md-no-asterisk aria-label="useGPUTopology">
-                                            </md-switch>
-                                        </md-input-container>
-
-                                    </div>
-                                </div>
-
-                                <div class="layui-colla-item">
-                                    <h2 class="layui-colla-title">Privileged Docker</h2>
-                                    <div class="layui-colla-content">
-
-
-                                        <md-input-container class="md-block">
-                                            <label> Launch privileged docker </label>
-                                            <md-switch class="md-primary" ng-model="current.isPrivileged" md-no-asterisk aria-label="isPrivileged">
-                                            </md-switch>
-                                        </md-input-container>
-
-
-                                        <div ng-if="current.isPrivileged" class="form-group">
-
-                                            <div layout="row">
-                                                <md-input-container class="md-block" flex="50">
-                                                    <label> Use Host network in container? </label>
-                                                    <md-switch class="md-primary" ng-model="current.hostNetwork" md-no-asterisk>
-                                                    </md-switch>
-                                                </md-input-container>
-
-                                                <md-input-container class="md-block" flex="50">
-                                                    <label> Use Host IPC in container? </label>
-                                                    <md-switch class="md-primary" ng-model="current.hostIPC" md-no-asterisk>
-                                                    </md-switch>
-                                                </md-input-container>
-
-
-                                                <md-input-container class="md-block" flex="50">
-                                                    <label>Container DNS Policy</label>
-                                                    <md-select name="dnsPolicy" ng-model="current.dnsPolicy" required md-no-asterisk>
-                                                        <md-option value="Default" selected>Default</md-option>
-                                                        <md-option value="ClusterFirstWithHostNet">ClusterFirstWithHostNet</md-option>
-                                                        <md-option value="ClusterFirst">ClusterFirst</md-option>
-                                                    </md-select>
-                                                </md-input-container>
-                                            </div>
-                                            <div layout="row">
-                                                <md-input-container class="md-block" flex="50">
-                                                    <label> CPU Request </label>
-                                                    <input ng-model="current.cpurequest" required md-no-asterisk>
-                                                </md-input-container>
-
-
-                                                <md-input-container class="md-block" flex="50">
-                                                    <label> Memory Request </label>
-                                                    <input ng-model="current.memoryrequest" required md-no-asterisk>
-                                                </md-input-container>
-                                            </div>
-
-                                        </div>
-
-                                    </div>
-                                </div>
-
-
-                            </div>
-
-                        </div>
-                    </div>
-
-                </div>
-
-                <div class="modal-footer">
-                    <a class="btn pull-right btn-primary" ng-click="submitJob()">
-                        Submit Job
-                    </a>
-                </div>
-
-            </div>
-
-
-
-
-        </form>
-    </md-content>
-
-
-    <div class="modal-content">
-        <div class="layui-collapse">
-            <div class="layui-colla-item">
-                <h2 class="layui-colla-title">Job Template Operations</h2>
-                <div class="layui-colla-content">
-
-                    <md-input-container class="md-block">
-                        <label> Template Name </label>
-                        <input ng-model="template.useTemplateName" required md-no-asterisk md-select-on-focus>
-                    </md-input-container>
-
-                    <label>
-                        Template Location
-                    </label>
-                    <a class="btn" ng-class="{true: 'btn-primary', false: 'btn-danger'}[masterFlag]" ng-click="toggleMasterFlag()">
-                        {{masterFlag && 'Master' || 'Current User' }}
-                    </a>
-
-
-                    <div class="modal-footer">
-                        <a ng-click="DeleteTemplate()" class="btn btn-success" href="#">Delete Template</a>
-                        <a ng-click="SaveTemplate()" class="btn btn-success" href="#">Save Template</a>
-                    </div>
-
-                </div>
-            </div>
-        </div>
-
-        <div class="layui-collapse">
-            <div class="layui-colla-item">
-                <h2 class="layui-colla-title">Database operation</h2>
-                <div class="layui-colla-content">
-                    <a ng-click="DownloadDatabase()" class="btn btn-success" href="#">Download JSON</a>
-                    <a ng-click="ChooseFile()" class="btn btn-success" href="#">Upload JSON</a>
-                    <div style="height: 0px; overflow: hidden">
-                        <input type="file" id="fileInput" name="fileInput" ng-model="fileInput" onchange="angular.element(this).scope().UploadDatabase()" />
-                    </div>
-                </div>
-            </div>
-
-        </div>
-
-    </div>
-
-</div>
-<br />
-
-<script src="/layui/layui.js" charset="utf-8"></script>
-<script>
-    layui.use(['element', 'layer'], function () {
-        var element = layui.element;
-        element.on('collapse(test)', function (data) {
-        });
-    });
-</script>
+﻿@using Microsoft.AspNetCore.Http;
+
+@{
+    ViewData["Title"] = "Submit Your Job";
+}
+
+<link rel="stylesheet" href="~/layui/css/layui.css" media="all">
+
+<style>
+    a:link {
+        color: #1F45FC
+    }
+</style>
+
+
+<script type="text/javascript">
+
+    var app = angular.module('jobApp', ["xeditable", "ui.select", "ngMaterial", 'ngMessages']);
+
+    app.run(function (editableOptions) {
+        editableOptions.theme = 'bs3';
+    });
+
+    app.controller('jobCtrl', function ($scope, $http, $log, $filter) {
+        var tolist = function (info) {
+            if (typeof info === 'string' || info instanceof String)
+                return [info];
+            else if (info)
+                return info;
+            else
+                return [];
+        };
+
+        var tobool = function (sec, property, defValue) {
+            if (!(sec.hasOwnProperty(property))) {
+                sec[property] = defValue;
+            }
+            if (typeof (sec[property]) == "string") {
+                var firstchar = sec[property].trim().toLowerCase()[0];
+                sec[property] == (firstchar == 't' || firstchar == 'y');
+            }
+            return sec[property];
+        }
+
+        $scope.toggle01 = function (sec, property, defValue) {
+            if (!(sec.hasOwnProperty(property))) {
+                sec[property] = defValue;
+            }
+            if (sec[property] == '0')
+                sec[property] = '1';
+            else
+                sec[property] = '0';
+        };
+
+        $scope.checkCurrent = function () {
+            if ($scope.current == null)
+                $scope.current = {
+                    // here to set default parameters.
+                    resourcegpu: 0,
+                    workPath: ".",
+                    dataPath: ".",
+                    jobPath: "",
+                    enableworkpath: true,
+                    enabledatapath: true,
+                    enablejobpath: true,
+                };
+            tobool($scope.current, "do_log", false);
+            if (!$scope.current.hasOwnProperty("runningasroot"))
+                $scope.current.runningasroot = "0";
+            if (typeof ($scope.current.runningasroot) == "boolean") {
+                if ($scope.current.runningasroot)
+                    $scope.current.runningasroot = "1";
+                else
+                    $scope.current.runningasroot = "0";
+            };
+            if ($scope.current.runningasroot != "0" && $scope.current.runningasroot != "1")
+                $scope.current.runningasroot = "0";
+            if (!$scope.current.preemptionAllowed)
+                $scope.current.preemptionAllowed = "False";
+            if (!$scope.current.gpuType && $scope.gpus)
+                $scope.current.gpuType = Object.keys($scope.gpus)[0];
+
+            tobool($scope.current, "is_interactive", false);
+            if ($scope.current.mountpoints == null) {
+                $scope.current.mountpoints = [];
+            };
+            if ($scope.current.env == null) {
+                $scope.current.env = [];
+            };
+        };
+
+        var parseMounts = function (mountpoints, mountdescription, username, mounthomefolder, deploymounts) {
+            var mounts = [];
+            var homefolderDescription = "";
+            for (var sharename in mountpoints) {
+                if (mountpoints.hasOwnProperty(sharename)) {
+                    sharemounts = mountpoints[sharename].mountpoints;
+                    mountlist = tolist(sharemounts);
+                    var nIsRoot = -1;
+                    for (var i in mountlist) {
+                        if (mountlist[i] == "") {
+                            nIsRoot = i;
+                        };
+                    };
+                    if (nIsRoot >= 0) {
+                        mountlist.splice(nIsRoot, 1, "jobfiles", "storage", "work");
+                    }
+
+                    validmountlist = [];
+                    for (var i in mountlist) {
+                        var onemount = mountlist[i];
+                        // System share is not processed
+                        if (onemount != "" && onemount != "jobfiles" && onemount != "storage" && onemount != "work") {
+                            var mts = tolist(deploymounts);
+                            var mtsIndex = mts.indexOf(onemount);
+                            if (mtsIndex >= 0) {
+                                validmountlist.push(onemount);
+                            }
+                        }
+                        else {
+                            /*
+                            var shareType = mountpoints[sharename].type;
+                            var description = mountdescription[shareType];
+                            var hostPath = "/dlwsdata" + onemount;
+                            var containerPath = "/" + onemount;
+                            if (onemount == "jobfiles")
+                                containerPath = "/job";
+                            mounts = mounts.concat({ "containerPath": containerPath, "hostPath": hostPath, "description": description, "enabled": true });
+                            */
+                        }
+                        if (onemount == "" || onemount == "work") {
+                            var shareType = mountpoints[sharename].type;
+                            homefolderDescription = mountdescription[shareType];
+                        }
+                    };
+                    if (validmountlist.length > 0) {
+                        for (var i in validmountlist) {
+                            var onemount = validmountlist[i];
+                            var allshares = tolist(mountpoints[sharename].publicshare);
+                            /*
+                            var publicshareinfo = tolist(mountpoints[sharename].publicshare)
+                            allshares = [];
+                            if ("all" in publicshareinfo)
+                                allshares = allshares.concat(tolist(publicshareinfo["all"]))
+                            if (onemount in publicshareinfo)
+                                allshares = allshares.concat(tolist(publicshareinfo[onemount])) */
+                            allshares.push(username);
+                            for (var j in allshares) {
+                                var oneshare = allshares[j];
+                                // var containerPath = $.grep(["", onemount, oneshare], Boolean).join("/");
+                                // var hostPath = $.grep(["/dlwsdata", onemount, oneshare], Boolean).join("/");
+                                // Work folder are treated differently.
+                                var containerPath = "/" + onemount + "/" + oneshare;
+                                var hostPath = "/dlwsdata" + containerPath;
+                                var shareType = mountpoints[sharename].type;
+                                if (shareType && mountdescription[shareType]) {
+                                    description = mountdescription[shareType];
+                                }
+                                else {
+                                    description = "Generic Shared File System";
+                                };
+                                mounts = mounts.concat({ "containerPath": containerPath, "hostPath": hostPath, "description": description, "enabled": true });
+                            };
+                        };
+                    };
+                };
+            };
+            if (mounthomefolder) {
+                mounts.unshift({"name":"homefolder", "containerPath": "/home/" + username, "hostPath": "/dlwsdata/work/" + username, "description": homefolderDescription, "enabled": true });
+            }
+            return mounts;
+        };
+
+        $scope.checkCurrent();
+        $scope.currentTemplateValue = 0;
+        $scope.lastTemplateValue = -1;
+        $scope.adancedOption = false;
+
+        $scope.ready = $http.get('/api/dlws/GetMountPoints').then(function (response) {
+            var mpstring = response.data.mountpoints;
+            var mpdescription = response.data.mountdescription;
+            $scope.mountpoints = $scope.$eval(mpstring);
+            $scope.mountdescription = $scope.$eval(mpdescription);
+            $scope.username = response.data.username;
+            $scope.mounthomefolder = response.data.mounthomefolder;
+            $scope.deploymounts = $scope.$eval(response.data.deploymounts);
+            $scope.mounts = parseMounts($scope.mountpoints, $scope.mountdescription, $scope.username, $scope.mounthomefolder, $scope.deploymounts);
+            $scope.showMounts = false;
+            $scope.showEnv = false;
+            $scope.manageTemplate = false;
+            $scope.setMounts();
+            $scope.checkCurrent();
+            //$log.log($scope.mountpoints);
+            //$log.log($scope.mountdescription);
+        });
+
+        $http.get("/api/dlws/GetTemplates?type=job").then(function (response) {
+            $scope.joblist = response.data;
+            $log.log($scope.joblist);
+            for (var i = 0; i < $scope.joblist.length; i++) {
+                var name = $scope.joblist[i].Name;
+                var counter = 0;
+                for (var j = 0; j < $scope.joblist.length; j++) {
+                    if ($scope.joblist[j].Name == name)
+                    {
+                        counter = counter + 1;
+                    }
+                }
+
+                if (counter == 1)
+                    $scope.joblist[i].Text = name;
+                else {
+                    var username = $scope.joblist[i].Username;
+                    if ($scope.joblist[i].Database.trim() == "Master")
+                        $scope.joblist[i].Text = name + "(master)";
+                    else
+                        $scope.joblist[i].Text = name + "(" + username.trim().split('@@')[0] + ")";
+                }
+
+                $scope.joblist[i].Value = i;
+            }
+            $scope.curtemplateValue = 0;
+            $scope.loadTemplate();
+            //$log.log($scope.joblist);
+        });
+        
+        $http.get("/api/dlws/GetVCs").then(function (response) {
+            var currentTeam = @Html.Raw(Json.Serialize(@Context.Session.GetString("Team")));
+            var teams = response.data.result;
+            if (!Array.isArray(teams)) return;
+            var team = teams.filter(function (team) { return team.vcName === currentTeam })[0];
+            if (!team) return;
+
+            $scope.gpus = JSON.parse(team.quota);
+            $scope.current.gpuType = Object.keys($scope.gpus)[0];
+        })
+
+        $scope.loadTemplate = function () {
+            $scope.curtemplate = $scope.joblist[$scope.curtemplateValue];
+            $scope.template = {};
+            $scope.curTemplateName = $scope.curtemplate.Name;
+            $scope.template.useTemplateName = $scope.curTemplateName;
+            $scope.curTemplateDatabase = $scope.curtemplate.Database;
+            $scope.curUsername = $scope.curtemplate.Username;
+            $scope.masterFlag = false;
+        };
+
+        $scope.setMounts = function () {
+            if ($scope.current == null || $scope.mounts == null)
+                return;
+            var examinemounts = $scope.current.mountpoints;
+            if (examinemounts == null)
+                examinemounts = [];
+            $scope.current.mountpoints = []
+            for (var i = 0; i < $scope.mounts.length ; i++) {
+                var onemount = $scope.mounts[i];
+                var selected = $filter('filter')(examinemounts, { hostPath: onemount.hostPath });
+                if (selected.length <= 0) {
+                    $scope.current.mountpoints.push(onemount);
+                }
+                else {
+                    $scope.current.mountpoints.push(selected[0]);
+                }
+            }
+        };
+
+
+
+
+        $scope.showTemplate = function () {
+            //$log.log($scope.curtemplateValue);
+            var selected = $filter('filter')($scope.joblist, { Value: $scope.curtemplateValue });
+            var showName = "None";
+            if ($scope.curtemplateValue > 0 && selected.length) {
+                if ($scope.lastTemplateValue && $scope.lastTemplateValue == $scope.curtemplateValue) {
+
+                }
+                else {
+                    $scope.lastTemplateValue = $scope.curtemplateValue;
+                    $scope.current = $scope.$eval(selected[0].Json);
+                    $scope.loadTemplate();
+                    $scope.setMounts();
+                    $scope.checkCurrent();
+                    //console.log($scope.current);
+
+                    if (!$scope.current.hasOwnProperty("runningasroot"))
+                        $scope.current.runningasroot = false;
+                    if (typeof ($scope.current.runningasroot) == "string") {
+                        if ($scope.current.runningasroot == "1")
+                            $scope.current.runningasroot = true;
+                        else
+                            $scope.current.runningasroot = false;
+                    };
+                    if (typeof ($scope.current.runningasroot) == "number") {
+                        if ($scope.current.runningasroot == 1)
+                            $scope.current.runningasroot = true;
+                        else
+                            $scope.current.runningasroot = false;
+                    };
+
+                    if (!$scope.current.hasOwnProperty("resourcegpu"))
+                        $scope.current.resourcegpu = 0;
+                    if (typeof ($scope.current.resourcegpu) == "string") {
+                        $scope.current.resourcegpu = parseInt($scope.current.resourcegpu)
+                    };
+
+
+                    if (!$scope.current.hasOwnProperty("jobtrainingtype"))
+                        $scope.current.jobtrainingtype = "RegularJob";
+
+
+                    $scope.current.enableworkpath = true;
+                    $scope.current.enabledatapath = true;
+                    $scope.current.enablejobpath = true;
+
+                }
+                showName = selected[0].Text.replace(/%20/g,"_");
+                if (!$scope.current.hasOwnProperty("jobName") || $scope.current.jobName=="")
+                    $scope.current.jobName = showName;
+            }
+            return showName;
+        };
+
+        $scope.newEnvironment = function () {
+            var cur = $scope.current;
+            if (!cur) {
+                return;
+            }
+            if (!(cur.env)) {
+                cur.env = [];
+            };
+            var curenv = cur.env;
+
+            inserted = {
+                name: "",
+                value: ""
+            };
+            curenv.push(inserted);
+        };
+
+        $scope.removeItem = function (menuitems, index) {
+            menuitems.splice(index, 1);
+        };
+
+        $scope.DownloadFile = function (json) {
+            var str = JSON.stringify(json);
+            var file = new Blob([str], { type: "text/plain" });
+            var filename = "Templates.json";
+            if (window.navigator.msSaveOrOpenBlob) {
+                window.navigator.msSaveOrOpenBlob(file, filename);
+            }
+            else {
+                var a = document.createElement("a");
+                var url = URL.createObjectURL(file);
+                a.href = url;
+                a.download = filename;
+                document.body.appendChild(a);
+                a.click();
+                setTimeout(function () {
+                    document.body.removeChild(a);
+                    window.URL.revokeObjectURL(url);
+                },
+                    0);
+            }
+        }
+
+        $scope.toggleMasterFlag = function () {
+            $scope.masterFlag = !($scope.masterFlag);
+        };
+
+        $scope.getDatabase = function () {
+            var loc = "CurrentCluster";
+            if ($scope.masterFlag)
+                loc = "Master";
+            return loc;
+        };
+
+        $scope.DownloadDatabase = function () {
+            var loc = $scope.getDatabase();
+            var params = "location=" + loc + "&";
+            var url = "/api/dlws/GetDatabase?" + params;
+            $.ajax({ url: url, dataType: 'json', error: $scope.AlertAPIError, timeout: 10000 }).done($scope.DownloadFile);
+        };
+
+        $scope.AlertAPIError = function (xhr, ajaxOptions, thrownError) {
+            layer.alert("Restful API Error: \n" + JSON.stringify(thrownError), { icon: 5, btn: 'Ok', title: 'alert' })
+        };
+
+        $scope.AlertAPIResult = function (payload) {
+            layer.alert(payload.message, { icon: 6, btn: 'Ok', title: 'alert' })
+        };
+
+        $scope.SaveTemplateAPI = function (params) {
+            var url = "/api/dlws/submit";
+            $.ajax({ url: url, method: 'POST', data: params, error: $scope.AlertAPIError, timeout: 10000 }).done();
+        };
+
+        $scope.processCurrent = function () {
+
+            if (!tobool($scope.current, "do_log", false)) {
+                delete $scope.current.logDir;
+            }
+            if (!tobool($scope.current, "is_interactive", false)) {
+                delete $scope.current.interactivePort;
+                console.log("deleted interactivePorts");
+            }
+        };
+
+        $scope.SaveTemplate = function () {
+            $scope.processCurrent();
+            var params = {};
+            params.Name = $scope.template.useTemplateName;
+            params.Json = JSON.stringify($scope.current);
+            params.Database = $scope.getDatabase();
+            $scope.SaveTemplateAPI(params);
+        };
+
+        $scope.submitJob = function () {
+            $scope.processCurrent();
+            var params = {};
+            params.Name = $scope.template.useTemplateName;
+            params.Json = JSON.stringify($scope.current);
+            params.Database = $scope.getDatabase();
+            var url = "/api/dlws/postJob";
+            console.log(url);
+            $.ajax({
+                url: url,
+                method: 'POST',
+                data: params,
+                error: function (xhr, ajaxOptions, thrownError) {
+                    layer.alert("RestfulAPI error!", { icon: 5, btn: 'Ok', title: 'alert' })
+                    $("#submit").attr("disabled", false);
+                },
+                timeout: 10000 //10 second timeout
+            }).done(
+                function (resp) {
+                    payload = $scope.$eval(resp);
+                    console.log(payload);
+                    if (payload.jobId) {
+                        layer.alert("Job Submitted! <br> Job ID:" + payload.jobId, {
+                            time: 0, icon: 6, btn: 'Ok', title: 'Job Submitted', success: function (layero) {
+                                var btn = layero.find('.layui-layer-btn');
+                                btn.find('.layui-layer-btn0').attr({
+                                    href: '/Home/ViewJobs'
+                                    , target: '_self'
+                                });
+                            }
+                        })
+                    } else if (payload.error) {
+                        layer.msg("Error: " + payload.error);
+                        $("#submit").attr("disabled", false);
+                    } else {
+                        layer.msg("Unexpected error: " + payload);
+                        $("#submit").attr("disabled", false);
+                    };
+
+                });
+        };
+
+
+        $scope.DeleteTemplate = function () {
+            var templatename = $scope.curTemplateName;
+            if (templatename == "") {
+                layer.msg("Unable to delete a null template!");
+                return;
+            }
+            var loc = $scope.getDatabase();
+            var params = "";
+            params = params + "name=" + templatename + "&" + "location=" + loc + "&";
+            var url = "/api/dlws/DeleteTemplate?" + params;
+            $.ajax({ url: url, dataType: 'json', error: $scope.AlertAPIError, timeout: 10000 }).done($scope.AlertAPIResult);
+        }
+
+        $scope.UploadDatabase = function () {
+            var fileToLoad = document.getElementById("fileInput").files[0];
+            var fileReader = new FileReader();
+            fileReader.onload = function (fileLoadedEvent) {
+                var textFromFileLoaded = fileLoadedEvent.target.result;
+                var templateArray = JSON.parse(textFromFileLoaded);
+                for (var i = 0, length = templateArray.length; i < length; i++) {
+                    var params = {};
+                    params.Name = templateArray[i].Name;
+                    params.Username = templateArray[i].Username;
+                    params.Json = templateArray[i].Json;
+                    params.Database = $scope.getDatabase();
+                    $scope.SaveTemplateAPI(params);
+                }
+            }
+            fileReader.readAsText(fileToLoad, "UTF-8");
+        };
+
+        $scope.ChooseFile = function () {
+            $("#fileInput").click();
+            $("#fileInput").attr("value", "");
+        };
+
+        $scope.chooseValue = function (val, trueChoice, falseChoice, def) {
+            var var1 = val;
+            if (var1 == null)
+                var1 = def;
+            if (var1)
+                return trueChoice;
+            else
+                return falseChoice;
+        };
+
+        $scope.changeDNSPolicy = function () {
+            if ($scope.current.dnsPolicy) {
+                if ($scope.current.dnsPolicy == "ClusterFirst")
+                    $scope.current.dnsPolicy = "ClusterFirstWithHostNet";
+                else {
+                    delete $scope.current.dnsPolicy;
+                }
+            }
+            else {
+                $scope.current.dnsPolicy = "ClusterFirst";
+            }
+        };
+    });
+
+
+
+</script>
+
+
+<div ng-app="jobApp" ng-controller="jobCtrl" layout="column" ng-cloak class="modal-dialog" role="document" style="width:60%;top:30px;bottom:30px;">
+    <md-content layout-padding>
+        <form name="jobSubmissionForm">
+            <div class="modal-content">
+                <div class="modal-header">
+                    <button type="button" class="close" data-dismiss="modal" aria-label="Close"><span aria-hidden="true">&times;</span></button>
+                    <h4 class="modal-title" id="submitModalLabel">@((ViewData["Mode"].Equals("Templates")) ? "Manage Templates" : "Submit Job")</h4>
+                </div>
+
+
+
+
+                <div class="modal-body">
+                    <div layout="row">
+                        <md-input-container flex="50">
+                            <label> Cluster </label>
+                            <input required md-no-asterisk>
+                        </md-input-container>
+
+                        <md-input-container flex="50">
+                            <label> GPU type </label>
+                            <md-select name="jobtrainingtype" ng-model="current.gpuType" required md-no-asterisk>
+                                <md-option ng-value="name" ng-repeat="(name, count) in gpus">{{ name }} ({{ count }})</md-option>
+                            </md-select>
+                        </md-input-container>
+                    </div>
+
+
+                    <div layout="row">
+                        <md-input-container flex="50">
+                            <label>Job template</label>
+                            <md-select name="curtemplateValue" ng-model="curtemplateValue" ng-change="showTemplate()">
+                                <md-option ng-value="{{g.Value}}" ng-repeat="g in joblist">{{ g.Text }}</md-option>
+                            </md-select>
+                        </md-input-container>
+
+                        <md-input-container flex="50">
+                            <label>Job Type</label>
+                            <md-select name="jobtrainingtype" ng-model="current.jobtrainingtype" required md-no-asterisk>
+                                <md-option value="RegularJob" selected>Regular Job</md-option>
+                                <md-option value="PSDistJob">Distributed Job</md-option>
+                            </md-select>
+                        </md-input-container>
+                    </div>
+
+
+                    <div layout="row">
+                        <md-input-container flex="50">
+                            <label> Job Name </label>
+                            <input ng-model="current.jobName" required md-no-asterisk>
+                            <div class="hint" ng-if="showHints">Tell us the name of your job</div>
+                        </md-input-container>
+
+                        <md-input-container flex="50">
+                            <label> Job Priority </label>
+                            <md-select name="jobtrainingtype" ng-model="current.preemptionAllowed" required md-no-asterisk>
+                                <md-option value="False" selected>Not Preempable Job</md-option>
+                                <md-option value="True">Preempable Job</md-option>
+                            </md-select>
+                        </md-input-container>
+                    </div>
+
+                    <div layout="row" ng-if="current.jobtrainingtype=='PSDistJob'">
+
+                        <md-input-container flex="50">
+                            <label> Number of Workers </label>
+                            <input ng-model="current.numpsworker" required type="number" step="1" min="1" md-no-asterisk>
+                        </md-input-container>
+
+                        <md-input-container flex="50">
+                            <label> Total number of GPUs </label>
+                            <input ng-value="current.numpsworker * 8" disabled type="number" md-no-asterisk>
+                        </md-input-container>
+
+                    </div>
+
+                    <md-input-container class="md-block" ng-if="current.jobtrainingtype=='RegularJob'">
+                        <label> Number of GPUs </label>
+                        <input ng-model="current.resourcegpu" required type="number" name="resourcegpu" step="1" min="0" max="8" md-no-asterisk>
+                        <div ng-messages="jobApp.resourcegpu.$error" multiple>
+                            <div ng-message="required">
+                                You have to let us know the number of gpus.
+                            </div>
+
+                            <div ng-message="min">
+                                You have to request at least 0 GPU.
+                            </div>
+
+                            <div ng-message="max">
+                                You can request at most 8 GPUs.
+                            </div>
+                        </div>
+                    </md-input-container>
+
+
+
+                    <md-input-container class="md-block">
+                        <label> Docker Image </label>
+                        <input ng-model="current.image" required md-no-asterisk>
+                    </md-input-container>
+
+                    <md-input-container class="md-block">
+                        <label>Command</label>
+                        <textarea ng-model="current.cmd" rows="10"></textarea>
+                    </md-input-container>
+
+
+                    <div layout="row">
+                        <md-input-container class="md-block" flex="50">
+                            <md-switch name="is_interactive" ng-model="current.is_interactive" md-no-asterisk>
+                                Interactive Job
+                            </md-switch>
+                        </md-input-container>
+                        <md-input-container class="md-block" flex="50">
+                            <md-switch name="do_log" ng-model="current.do_log" md-no-asterisk>
+                                Enable Tensorboard
+                            </md-switch>
+                        </md-input-container>
+                        <md-input-container class="md-block">
+                            <md-switch name="runningasroot" ng-model="current.runningasroot" md-no-asterisk>
+                                Launch container as root user.
+                            </md-switch>
+                        </md-input-container>
+                    </div>
+                    <div ng-if="current.is_interactive" class="form-group">
+                        <md-input-container class="md-block">
+                            <label> Open ports for interactive job </label>
+                            <input ng-model="current.interactivePort" required md-no-asterisk>
+                        </md-input-container>
+                    </div>
+
+
+
+                    <div ng-if="current.do_log">
+                        <md-input-container class="md-block">
+                            <label> Tensorflow model path, used to enable tensorboard </label>
+                            <input ng-model="current.logDir" required md-no-asterisk>
+                        </md-input-container>
+                    </div>
+
+                </div>
+
+                <div class="modal-body">
+
+                    <div class="layui-collapse">
+
+                        <div class="layui-colla-item">
+                            <h2 class="layui-colla-title">Advanced Options</h2>
+                            <div class="layui-colla-content">
+
+                                <div class="layui-colla-item">
+                                    <h2 class="layui-colla-title">Mount Directories</h2>
+                                    <div class="layui-colla-content">
+                                        <div>
+                                            <table class="layui-table" width="100%">
+                                                <thead>
+                                                <th>Path inside container</th>
+                                                <th>Path on host machine (or storage server)</th>
+                                                <th>Enable</th>
+                                                <th>Description</th>
+                                                </thead>
+                                                <tbody>
+                                                    <tr>
+                                                        <td>/work </td>
+                                                        <td>
+                                                            <md-input-container class="md-block">
+                                                                <label> Work Path </label>
+                                                                <input ng-model="current.workPath" required md-no-asterisk>
+                                                            </md-input-container>
+                                                        </td>
+                                                        <td>
+                                                            <md-input-container class="md-block">
+                                                                <md-switch class="md-primary" name="enableworkpath" aria-label="enableworkpath" ng-model="current.enableworkpath" md-no-asterisk ng-disabled="true">
+                                                                </md-switch>
+                                                            </md-input-container>
+                                                        </td>
+                                                        <td>
+                                                            <a href='#' onclick="layer.alert('path relative to @ViewData["workPath"].ToString().Replace("file:", "").Replace("/", "\\\\")',{ icon: 1, btn: 'Ok', title: 'Info' });"> <i class="layui-icon">&#xe60b;</i></a>
+                                                        </td>
+                                                    </tr>
+                                                    <tr>
+                                                        <td>/data </td>
+                                                        <td>
+                                                            <md-input-container class="md-block">
+                                                                <label> Data Path </label>
+                                                                <input ng-model="current.dataPath" required md-no-asterisk>
+                                                            </md-input-container>
+                                                        </td>
+                                                        <td>
+                                                            <md-input-container class="md-block">
+                                                                <md-switch class="md-primary" name="enabledatapath" aria-label="enabledatapath" ng-model="current.enabledatapath" md-no-asterisk ng-disabled="true">
+                                                                </md-switch>
+                                                            </md-input-container>
+                                                        </td>
+                                                        <td>
+                                                            <a href='#' onclick="layer.alert('path relative to @ViewData["dataPath"].ToString().Replace("file:", "").Replace("/", "\\\\")',{ icon: 1, btn: 'Ok', title: 'Info' });"> <i class="layui-icon">&#xe60b;</i></a>
+                                                        </td>
+                                                    </tr>
+                                                    <tr>
+                                                        <td>/job </td>
+                                                        <td>
+                                                            <md-input-container class="md-block">
+                                                                <label> Job Path </label>
+                                                                <input ng-model="current.jobPath" md-no-asterisk>
+                                                            </md-input-container>
+                                                        </td>
+                                                        <td>
+                                                            <md-input-container class="md-block">
+                                                                <md-switch class="md-primary" name="enablejobpath" aria-label="enablejobpath" ng-model="current.enablejobpath" md-no-asterisk ng-disabled="true">
+                                                                </md-switch>
+                                                            </md-input-container>
+                                                        </td>
+                                                        <td>
+                                                            <a href='#' onclick="layer.alert('empty by default;',{ icon: 1, btn: 'Ok', title: 'Info' });"> <i class="layui-icon">&#xe60b;</i></a>
+                                                        </td>
+                                                    </tr>
+
+                                                    <tr ng-repeat="onemount in current.mountpoints">
+                                                        <td>
+                                                            <md-input-container class="md-block">
+                                                                <label> Container Path </label>
+                                                                <input ng-model="onemount.containerPath" md-no-asterisk>
+                                                            </md-input-container>
+
+                                                        </td>
+                                                        <td>
+                                                            {{onemount.hostPath}}
+                                                        </td>
+                                                        <td>
+                                                            <md-input-container class="md-block">
+                                                                <md-switch class="md-primary" ng-model="onemount.enabled" md-no-asterisk>
+                                                                </md-switch>
+                                                            </md-input-container>
+                                                        </td>
+                                                        <td>
+                                                            <a href='#' onclick="layer.alert('{{onemount.description}}',{ icon: 1, btn: 'Ok', title: 'Info' });"> <i class="layui-icon">&#xe60b;</i></a>
+                                                        </td>
+                                                    </tr>
+                                                </tbody>
+                                            </table>
+                                        </div>
+
+
+
+
+
+
+
+
+                                    </div>
+                                </div>
+
+
+
+
+
+                                <div class="layui-colla-item">
+                                    <h2 class="layui-colla-title">HyperParameter Turning</h2>
+                                    <div class="layui-colla-content">
+
+                                        <md-input-container class="md-block">
+                                            <label> HyperParameter Name </label>
+                                            <input ng-model="current.hyperparametername" required md-no-asterisk>
+                                        </md-input-container>
+                                        <md-input-container class="md-block">
+                                            <label> Start Value </label>
+                                            <input ng-model="current.hyperparameterstartvalue" required md-no-asterisk>
+                                        </md-input-container>
+                                        <md-input-container class="md-block">
+                                            <label> End Value </label>
+                                            <input ng-model="current.hyperparameterendvalue" required md-no-asterisk>
+                                        </md-input-container>
+                                        <md-input-container class="md-block">
+                                            <label> Step </label>
+                                            <input ng-model="current.hyperparameterstep" required md-no-asterisk>
+                                        </md-input-container>
+
+
+
+                                    </div>
+                                </div>
+
+                                <div class="layui-colla-item">
+                                    <h2 class="layui-colla-title">Environmet variables</h2>
+                                    <div class="layui-colla-content">
+                                        <table width="100%">
+                                            <tbody>
+                                                <tr ng-repeat="oneenv in current.env">
+                                                    <td>
+                                                        <md-input-container class="md-block">
+                                                            <label> Name of the Environment Variable </label>
+                                                            <input ng-model="oneenv.name" required md-no-asterisk>
+                                                        </md-input-container>
+                                                    </td>
+                                                    <td>
+                                                        <md-input-container class="md-block">
+                                                            <label> Value of the Environment Variable </label>
+                                                            <input ng-model="oneenv.value" required md-no-asterisk>
+                                                        </md-input-container>
+                                                    </td>
+                                                    <td>
+                                                        <a class="fa fa-times fa-lg text-danger" ng-click="removeItem(current.env,$index)">
+                                                        </a>
+                                                    </td>
+
+                                                </tr>
+                                            </tbody>
+                                        </table>
+                                        <button type="button" class="btn btn-info" ng-click="newEnvironment()">
+                                            <i class="layui-icon" style="font-size: 18px; color: #000000;">&#xe654;</i> Add Environment Variable
+                                        </button>
+                                    </div>
+                                </div>
+
+                                <div class="layui-colla-item">
+                                    <h2 class="layui-colla-title">GPU Topology</h2>
+                                    <div class="layui-colla-content">
+
+
+                                        <md-input-container class="md-block">
+                                            <label> Request GPU topology </label>
+                                            <md-switch class="md-primary" ng-model="current.useGPUTopology" md-no-asterisk aria-label="useGPUTopology">
+                                            </md-switch>
+                                        </md-input-container>
+
+                                    </div>
+                                </div>
+
+                                <div class="layui-colla-item">
+                                    <h2 class="layui-colla-title">Privileged Docker</h2>
+                                    <div class="layui-colla-content">
+
+
+                                        <md-input-container class="md-block">
+                                            <label> Launch privileged docker </label>
+                                            <md-switch class="md-primary" ng-model="current.isPrivileged" md-no-asterisk aria-label="isPrivileged">
+                                            </md-switch>
+                                        </md-input-container>
+
+
+                                        <div ng-if="current.isPrivileged" class="form-group">
+
+                                            <div layout="row">
+                                                <md-input-container class="md-block" flex="50">
+                                                    <label> Use Host network in container? </label>
+                                                    <md-switch class="md-primary" ng-model="current.hostNetwork" md-no-asterisk>
+                                                    </md-switch>
+                                                </md-input-container>
+
+                                                <md-input-container class="md-block" flex="50">
+                                                    <label> Use Host IPC in container? </label>
+                                                    <md-switch class="md-primary" ng-model="current.hostIPC" md-no-asterisk>
+                                                    </md-switch>
+                                                </md-input-container>
+
+
+                                                <md-input-container class="md-block" flex="50">
+                                                    <label>Container DNS Policy</label>
+                                                    <md-select name="dnsPolicy" ng-model="current.dnsPolicy" required md-no-asterisk>
+                                                        <md-option value="Default" selected>Default</md-option>
+                                                        <md-option value="ClusterFirstWithHostNet">ClusterFirstWithHostNet</md-option>
+                                                        <md-option value="ClusterFirst">ClusterFirst</md-option>
+                                                    </md-select>
+                                                </md-input-container>
+                                            </div>
+                                            <div layout="row">
+                                                <md-input-container class="md-block" flex="50">
+                                                    <label> CPU Request </label>
+                                                    <input ng-model="current.cpurequest" required md-no-asterisk>
+                                                </md-input-container>
+
+
+                                                <md-input-container class="md-block" flex="50">
+                                                    <label> Memory Request </label>
+                                                    <input ng-model="current.memoryrequest" required md-no-asterisk>
+                                                </md-input-container>
+                                            </div>
+
+                                        </div>
+
+                                    </div>
+                                </div>
+
+
+                            </div>
+
+                        </div>
+                    </div>
+
+                </div>
+
+                <div class="modal-footer">
+                    <a class="btn pull-right btn-primary" ng-click="submitJob()">
+                        Submit Job
+                    </a>
+                </div>
+
+            </div>
+
+
+
+
+        </form>
+    </md-content>
+
+
+    <div class="modal-content">
+        <div class="layui-collapse">
+            <div class="layui-colla-item">
+                <h2 class="layui-colla-title">Job Template Operations</h2>
+                <div class="layui-colla-content">
+
+                    <md-input-container class="md-block">
+                        <label> Template Name </label>
+                        <input ng-model="template.useTemplateName" required md-no-asterisk md-select-on-focus>
+                    </md-input-container>
+
+                    <label>
+                        Template Location
+                    </label>
+                    <a class="btn" ng-class="{true: 'btn-primary', false: 'btn-danger'}[masterFlag]" ng-click="toggleMasterFlag()">
+                        {{masterFlag && 'Master' || 'Current User' }}
+                    </a>
+
+
+                    <div class="modal-footer">
+                        <a ng-click="DeleteTemplate()" class="btn btn-success" href="#">Delete Template</a>
+                        <a ng-click="SaveTemplate()" class="btn btn-success" href="#">Save Template</a>
+                    </div>
+
+                </div>
+            </div>
+        </div>
+
+        <div class="layui-collapse">
+            <div class="layui-colla-item">
+                <h2 class="layui-colla-title">Database operation</h2>
+                <div class="layui-colla-content">
+                    <a ng-click="DownloadDatabase()" class="btn btn-success" href="#">Download JSON</a>
+                    <a ng-click="ChooseFile()" class="btn btn-success" href="#">Upload JSON</a>
+                    <div style="height: 0px; overflow: hidden">
+                        <input type="file" id="fileInput" name="fileInput" ng-model="fileInput" onchange="angular.element(this).scope().UploadDatabase()" />
+                    </div>
+                </div>
+            </div>
+
+        </div>
+
+    </div>
+
+</div>
+<br />
+
+<script src="/layui/layui.js" charset="utf-8"></script>
+<script>
+    layui.use(['element', 'layer'], function () {
+        var element = layui.element;
+        element.on('collapse(test)', function (data) {
+        });
+    });
+</script>