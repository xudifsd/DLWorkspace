--- conflicted
+++ resolved
@@ -1,17 +1,4 @@
-<<<<<<< HEAD
-﻿<?xml version="1.0" encoding="utf-8"?>
-<configuration>
-  <!--
-    Configure your application settings in appsettings.json. Learn more at http://go.microsoft.com/fwlink/?LinkId=786380
-  -->
-  <system.webServer>
-    <handlers>
-      <add name="aspNetCore" path="*" verb="*" modules="AspNetCoreModule" resourceType="Unspecified" />
-    </handlers>
-    <aspNetCore processPath="%LAUNCHER_PATH%" arguments="%LAUNCHER_ARGS%" stdoutLogEnabled="false" stdoutLogFile=".\logs\stdout" forwardWindowsAuthToken="false" />
-  </system.webServer>
-=======
-﻿<?xml version="1.0" encoding="utf-8"?>
+<?xml version="1.0" encoding="utf-8"?>
 <configuration>
 
   <!--
@@ -24,5 +11,4 @@
     </handlers>
     <aspNetCore processPath="%LAUNCHER_PATH%" arguments="%LAUNCHER_ARGS%" stdoutLogEnabled="false" stdoutLogFile=".\logs\stdout" forwardWindowsAuthToken="false"/>
   </system.webServer>
->>>>>>> f728a941
 </configuration>