--- conflicted
+++ resolved
@@ -17,31 +17,34 @@
 # ssh_cert : ~/.ssh/id_rsa
 ###no docker restart
 # nodockerrestart: true
-<<<<<<< HEAD
 
-# Describe a set of tasks to be launched at the cluster, 
-# These are usually system service. 
-clustertasks:
-=======
 ###use docker container to deploy ETCD service
-# deploydockerETCD : true
+deploydockerETCD : true
 
 ###use different deployment scripts
-# premasterdeploymentscript : philly-pre-master-deploy.sh
-# postmasterdeploymentscript : philly-post-master-deploy.sh
-# mastercleanupscript : philly-cleanup-master.sh
-# masterdeploymentlist : philly-deploy.list
+premasterdeploymentscript : philly-pre-master-deploy.sh
+postmasterdeploymentscript : philly-post-master-deploy.sh
+mastercleanupscript : philly-cleanup-master.sh
+masterdeploymentlist : philly-deploy.list
 
-# preworkerdeploymentscript : philly-pre-worker-deploy.sh
-# postworkerdeploymentscript : philly-post-worker-deploy.sh
-# workercleanupscript : philly-cleanup-worker.sh
-# workerdeploymentlist : philly-deploy.list
+preworkerdeploymentscript : philly-pre-worker-deploy.sh
+postworkerdeploymentscript : philly-post-worker-deploy.sh
+workercleanupscript : philly-cleanup-worker.sh
+workerdeploymentlist : philly-deploy.list
 
-# k8sAPIport : 8443
-# webuiport : 10880
-# restfulapiport : 5005
->>>>>>> b505da6e
-# --------- End of Philly deployment ---------------
+k8sAPIport : 8443
+webuiport : 10880
+restfulapiport : 5005
+
+# Describe a set of system pods to be launched at the cluster, with following configuration parameter:
+# deploy: Control which nodes that the pod is deployed to. 
+#   all: all nodes
+#   etcd: etcd nodes
+#   worker: worker nodes
+systempods:
+  # A task in http://rancher.com/comparing-monitoring-options-for-docker-deployments/
+  CAdvisor:
+    deployto: all
 
 # the following items are optional
 # nfs-server : 
