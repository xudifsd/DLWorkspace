kind: DaemonSet
apiVersion: apps/v1
metadata:
  name: jobmanager
  namespace: default
spec:
  selector:
    matchLabels:
      jobmanager-node: pod
  template:
    metadata:
      name: jobmanager
      labels:
        jobmanager-node: pod
        app: jobmanager
      annotations:
        prometheus.io/scrape: "true"
        prometheus.io/path: "/metrics"
    spec:
      {% if cnf["dnsPolicy"] %}    
      dnsPolicy: {{cnf["dnsPolicy"]}}
      {% endif %}
      hostNetwork: true    
      nodeSelector:
        jobmanager: active
      containers:
      - name: jobmanager
        image: {{cnf["worker-dockerregistry"]}}/{{cnf["dockerprefix"]}}/{{cnf["restfulapi"]}}:{{cnf["dockertag"]}}
        command: ["/runScheduler.sh"]
        imagePullPolicy: Always
        env:
        - name: INIT_CONTAINER_IMAGE
<<<<<<< HEAD
          value: {{cnf["worker-dockerregistry"]}}{{cnf["dockerprefix"]}}init-container:{{cnf["dockertag"]}}
=======
          value: {{cnf["worker-dockerregistry"]}}/{{cnf["dockerprefix"]}}/init-container:{{cnf["dockertag"]}}
>>>>>>> 693892ba
        volumeMounts:
        - mountPath: /etc/kubernetes/ssl
          name: certs
        - mountPath: /root/.kube/config 
          name: kubeconfig
        - mountPath: /RestfulAPI 
          name: restfulapiconfig
        - mountPath: {{cnf["storage-mount-path"]}}/work
          name: dlwsdatawork
        - mountPath: {{cnf["storage-mount-path"]}}/storage
          name: dlwsdatadata 
        - mountPath: {{cnf["storage-mount-path"]}}/jobfiles
          name: dlwsdatajobfiles
        - mountPath: {{cnf["dltsdata-storage-mount-path"]}}
          name: dltsdata
        - mountPath: {{cnf["folder_auto_share"]}}
          name: folderautoshare
        - mountPath: /var/log/dlworkspace
          name: log
        ports:
        - containerPort: 9200
          hostPort: 9200
          name: job-mgr
          protocol: TCP
        - containerPort: 9201
          hostPort: 9201
          name: user-mgr
          protocol: TCP
        - containerPort: 9202
          hostPort: 9202
          name: node-mgr
          protocol: TCP
        - containerPort: 9203
          hostPort: 9203
          name: joblog-mgr
          protocol: TCP
        - containerPort: 9205
          hostPort: 9205
          name: endpoint-mgr
          protocol: TCP
        - containerPort: 9206
          hostPort: 9206
          name: job-mgr2
          protocol: TCP
        - containerPort: 9207
          hostPort: 9207
          name: job-mgr3
          protocol: TCP
        - containerPort: 9208
          hostPort: 9208
          name: job-mgr4
          protocol: TCP
        - containerPort: 9209
          hostPort: 9209
          name: db-mgr
          protocol: TCP
        readinessProbe:
          failureThreshold: 3
          initialDelaySeconds: 3
          periodSeconds: 30
          successThreshold: 1
          tcpSocket:
            port: 9200
          timeoutSeconds: 10
      - name: redis
        image: redis:5.0.6-alpine
        command: ["redis-server", "--port", "9300", "--maxmemory", "100mb", "--maxmemory-policy", "allkeys-lru"]
        ports:
        - containerPort: 9300
          hostPort: 9300
          name: prom-ign-redis
          protocol: TCP
      
      {% if cnf["private_docker_registry_username"] %}
      imagePullSecrets:
      - name: svccred
      {% endif %}
      volumes:
      - name: certs
        hostPath:
          path: /etc/kubernetes/ssl
      - name: kubeconfig
        hostPath:
          path: /etc/kubernetes/restapi-kubeconfig.yaml
      - name: restfulapiconfig
        hostPath:
          path: /etc/RestfulAPI
      - name: dlwsdatawork
        hostPath:
          path: {{cnf["storage-mount-path"]}}/work 
      - name: dlwsdatadata
        hostPath:
          path: {{cnf["storage-mount-path"]}}/storage
      - name: dlwsdatajobfiles
        hostPath:
          path: {{cnf["storage-mount-path"]}}/jobfiles           
      - name: dltsdata
        hostPath:
          path: {{cnf["dltsdata-storage-mount-path"]}}
      - name: folderautoshare
        hostPath:
          path: {{cnf["folder_auto_share"]}}
      - name: log
        hostPath:
          path: /var/log/clustermanager   
      tolerations:
      - key: CriticalAddonsOnly
        operator: Exists
      - key: node-role.kubernetes.io/master
        effect: NoSchedule           <|MERGE_RESOLUTION|>--- conflicted
+++ resolved
@@ -30,11 +30,7 @@
         imagePullPolicy: Always
         env:
         - name: INIT_CONTAINER_IMAGE
-<<<<<<< HEAD
-          value: {{cnf["worker-dockerregistry"]}}{{cnf["dockerprefix"]}}init-container:{{cnf["dockertag"]}}
-=======
           value: {{cnf["worker-dockerregistry"]}}/{{cnf["dockerprefix"]}}/init-container:{{cnf["dockertag"]}}
->>>>>>> 693892ba
         volumeMounts:
         - mountPath: /etc/kubernetes/ssl
           name: certs
