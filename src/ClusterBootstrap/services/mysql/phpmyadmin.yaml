apiVersion: v1
kind: Service
metadata:
  name: phpmyadmin
  namespace: kube-system
spec:
  type: NodePort
  ports:
  - port: 80
    targetPort: 80
  selector:
    app: phpmyadmin
---
kind: DaemonSet
apiVersion: apps/v1
metadata:
  name: phpmyadmin
  namespace: kube-system
spec:
  selector:
    matchLabels:
      app: phpmyadmin
  template:
    metadata:
      labels:
        app: phpmyadmin
    spec:
      nodeSelector:
      {% if cnf["mysqlserver_node"]|length > 0 %}
        mysql-server: active
      {% else %}
        mysql: active
      {% endif %}
<<<<<<< HEAD
=======
      {% if cnf["private_docker_registry_username"] %}
      imagePullSecrets:
      - name: svccred
      {% endif %}
>>>>>>> 693892ba
      containers:
      - image: {{cnf["dockers"]["container"]["phpmyadmin"]["fullname"]}}
        name: phpmyadmin
        env:
          # Use secret in real usage
        - name: MYSQL_ROOT_PASSWORD
          value: "{{cnf["mysql_password"]}}"
        - name: PMA_HOST
        {% if cnf["mysqlserver_node"]|length > 0 %}
          value: {{cnf["mysqlserver_node"][0]}}
        {% else %}
          value: {{cnf["mysql_node"]}}
        {% endif %}
        - name: PMA_PORT
          value: "{{cnf["mysql_port"]}}"                   
        ports:
        - containerPort: 80
          name: phpmyadmin<|MERGE_RESOLUTION|>--- conflicted
+++ resolved
@@ -31,13 +31,10 @@
       {% else %}
         mysql: active
       {% endif %}
-<<<<<<< HEAD
-=======
       {% if cnf["private_docker_registry_username"] %}
       imagePullSecrets:
       - name: svccred
       {% endif %}
->>>>>>> 693892ba
       containers:
       - image: {{cnf["dockers"]["container"]["phpmyadmin"]["fullname"]}}
         name: phpmyadmin
