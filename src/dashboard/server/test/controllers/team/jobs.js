--- conflicted
+++ resolved
@@ -42,13 +42,8 @@
   }
 }
 
-<<<<<<< HEAD
-describe('GET /teams/:teamId/jobs', () => {
-  it('[P-01] should return jobs info in the team with user as all', async () => {
-=======
 describe('GET /teams/:teamId/jobs', function () {
   it('[P-01] should return jobs info in the team with user as all', async function () {
->>>>>>> 693892ba
     for (let key in clusterConfig) {
       // nock for getJobs()
       nock(clusterConfig[key]['restfulapi'])
@@ -76,11 +71,7 @@
     response.data.length.should.equal(8)
   })
 
-<<<<<<< HEAD
-  it('[P-02] should return jobs info in the team with specific user', async () => {
-=======
   it('[P-02] should return jobs info in the team with specific user', async function () {
->>>>>>> 693892ba
     for (let key in clusterConfig) {
       // change the jobOwner in getJobs params
       getJobsParams.set('jobOwner', userParams.email)
@@ -137,11 +128,7 @@
     response.data.should.be.empty()
   })
 
-<<<<<<< HEAD
-  it('[N-02] should ignore errors if getJobsPriority failed', async () => {
-=======
   it('[N-02] should ignore errors if getJobsPriority failed', async function () {
->>>>>>> 693892ba
     for (let key in clusterConfig) {
       // nock for getJobs()
       nock(clusterConfig[key]['restfulapi'])
