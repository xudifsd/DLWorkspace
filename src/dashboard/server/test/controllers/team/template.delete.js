--- conflicted
+++ resolved
@@ -20,13 +20,8 @@
   templateName: userParams.templateName
 })
 
-<<<<<<< HEAD
-describe('DELETE /teams/:teamId/templates/:templateName', () => {
-  it('should return 204 if template deleted successfully', async () => {
-=======
 describe('DELETE /teams/:teamId/templates/:templateName', function () {
   it('should return 204 if template deleted successfully', async function () {
->>>>>>> 693892ba
     for (let key in clusterConfig) {
       nock(clusterConfig[key]['restfulapi'])
         .delete('/templates?' + deleteTemplateParams)
@@ -42,11 +37,7 @@
     response.status.should.equal(204)
   })
 
-<<<<<<< HEAD
-  it('should return 502 if template deleting failed', async () => {
-=======
   it('should return 502 if template deleting failed', async function () {
->>>>>>> 693892ba
     for (let key in clusterConfig) {
       nock(clusterConfig[key]['restfulapi'])
         .delete('/templates?' + deleteTemplateParams)
