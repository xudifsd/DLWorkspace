--- conflicted
+++ resolved
@@ -36,13 +36,8 @@
   userName: 'dlts@example.com'
 })
 
-<<<<<<< HEAD
-describe('GET /teams', () => {
-  it('[P-01] should return the teams info of cluster', async () => {
-=======
 describe('GET /teams', function () {
   it('[P-01] should return the teams info of cluster', async function () {
->>>>>>> 693892ba
     for (let key in clusterConfig) {
       nock(clusterConfig[key]['restfulapi'])
         .get('/ListVCs?' + fetchParams)
@@ -59,11 +54,7 @@
     response.data[1].clusters[0].gpus.should.ownProperty('testmodel')
   })
 
-<<<<<<< HEAD
-  it('[N-01] should return empty gpus info with incorrect metadata or quota format', async () => {
-=======
   it('[N-01] should return empty gpus info with incorrect metadata or quota format', async function () {
->>>>>>> 693892ba
     for (let key in clusterConfig) {
       // team data for the wrong format negative case
       const negTeamData = {
@@ -90,11 +81,7 @@
     response.data[1].clusters[0].gpus.should.be.empty()
   })
 
-<<<<<<< HEAD
-  it('[N-02] response data should be empty when there is a server error', async () => {
-=======
   it('[N-02] response data should be empty when there is a server error', async function () {
->>>>>>> 693892ba
     for (let key in clusterConfig) {
       // team data for the empty data case
       const negTeamData = {
