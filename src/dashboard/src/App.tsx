--- conflicted
+++ resolved
@@ -6,12 +6,6 @@
 import 'typeface-roboto-mono';
 
 import Helmet from 'react-helmet';
-<<<<<<< HEAD
-import { Box, CssBaseline, createMuiTheme, CircularProgress } from '@material-ui/core';
-import { ThemeProvider } from "@material-ui/styles";
-import { SnackbarProvider } from "notistack";
-
-=======
 import { Typography } from '@material-ui/core';
 import { Box, CssBaseline, createMuiTheme } from '@material-ui/core';
 import { ThemeProvider } from "@material-ui/styles";
@@ -24,7 +18,6 @@
 
 import Loading from './components/Loading';
 
->>>>>>> 693892ba
 import ConfigContext, { Provider as ConfigProvider } from "./contexts/Config";
 import UserContext, { Provider as UserProvider } from "./contexts/User";
 import { Provider as ClustersProvider } from "./contexts/Clusters";
@@ -74,23 +67,6 @@
 const Contexts: React.FC<BootstrapProps> = ({ config, user, children }) => {
   return (
     <BrowserRouter>
-<<<<<<< HEAD
-      <ConfigProvider {...config}>
-        <UserProvider {...user}>
-          <SnackbarProvider>
-            <ConfirmProvider>
-              <TeamProvider>
-                <ClustersProvider>
-                  <ThemeProvider theme={theme}>
-                    {children}
-                  </ThemeProvider>
-                </ClustersProvider>
-              </TeamProvider>
-            </ConfirmProvider>
-          </SnackbarProvider>
-        </UserProvider>
-      </ConfigProvider>
-=======
       <UseHttpProvider options={useHttpOptions}>
         <ConfigProvider {...config}>
           <UserProvider {...user}>
@@ -108,7 +84,6 @@
           </UserProvider>
         </ConfigProvider>
       </UseHttpProvider>
->>>>>>> 693892ba
     </BrowserRouter>
   );
 }
