--- conflicted
+++ resolved
@@ -312,18 +312,11 @@
 
 
 class DockerCollector(Collector):
-<<<<<<< HEAD
-    cmd_histogram = Histogram("cmd_docker_active_latency_seconds",
-            "Command call latency for checking docker daemon activeness (seconds)",
-            buckets=(1.0, 2.0, 4.0, 8.0, 16.0, 32.0, 64.0, 128.0, 256.0, 512.0, 1024.0,
-                float("inf")))
-=======
     cmd_histogram = Histogram(
         "cmd_docker_active_latency_seconds",
         "Command call latency for checking docker daemon activeness (seconds)",
         buckets=(1.0, 2.0, 4.0, 8.0, 16.0, 32.0, 64.0, 128.0, 256.0, 512.0,
                  1024.0, float("inf")))
->>>>>>> 693892ba
 
     cmd_timeout = 1 # 99th latency is 0.01s
 
@@ -355,16 +348,10 @@
 
 class GpuCollector(Collector):
     cmd_histogram = Histogram("cmd_nvidia_smi_latency_seconds",
-<<<<<<< HEAD
-            "Command call latency for nvidia-smi (seconds)",
-            buckets=(1.0, 2.0, 4.0, 8.0, 16.0, 32.0, 64.0, 128.0, 256.0, 512.0, 1024.0,
-                float("inf")))
-=======
                               "Command call latency for nvidia-smi (seconds)",
                               buckets=(1.0, 2.0, 4.0, 8.0, 16.0, 32.0,
                                        64.0, 128.0, 256.0, 512.0, 1024.0,
                                        float("inf")))
->>>>>>> 693892ba
 
     cmd_timeout = 600
 
@@ -770,16 +757,10 @@
 
 class ZombieCollector(Collector):
     logs_histogram = Histogram("cmd_docker_logs_latency_seconds",
-<<<<<<< HEAD
-            "Command call latency for docker logs (seconds)",
-            buckets=(1.0, 2.0, 4.0, 8.0, 16.0, 32.0, 64.0, 128.0, 256.0, 512.0, 1024.0,
-                float("inf")))
-=======
                                "Command call latency for docker logs (seconds)",
                                buckets=(1.0, 2.0, 4.0, 8.0, 16.0, 32.0,
                                         64.0, 128.0, 256.0, 512.0, 1024.0,
                                         float("inf")))
->>>>>>> 693892ba
     logs_timeout = 1 # 99th latency is 0.04s
 
     zombie_container_count = Gauge(
