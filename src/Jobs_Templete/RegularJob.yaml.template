--- conflicted
+++ resolved
@@ -2,17 +2,6 @@
 kind: Pod
 metadata:
   name: {{ job["podName"] }}
-<<<<<<< HEAD
-  labels:
-    run: {{ job["jobId"] }}
-    podName: {{ job["podName"] }}
-    jobName: {{ job["jobNameLabel"] }}
-    jobId: {{job["jobId"]}}
-    userName: {{ job["userNameLabel"] }}
-    vcName: {{ job["vcName"] }}
-    gpuType: {{ job["gpuType"] }}
-    preemptionAllowed: "{{ job["preemptionAllowed"] }}"
-=======
   labels: 
      run: {{ job["jobId"] }}
      podName: {{ job["podName"] }}
@@ -26,7 +15,6 @@
     {% endif %} 
    {% endif %} 
      preemptionAllowed: "{{ job["preemptionAllowed"] }}"
->>>>>>> a478f9ff
   {% if "annotations" in job %}
   annotations:
     {% for annotationKey,annotationVal in job["annotations"].items() %}
@@ -102,13 +90,7 @@
       name: freeflow
     {% endif %}
     - mountPath: /dev/shm
-<<<<<<< HEAD
-      name: dshm
-=======
       name: dshm    
-
-
->>>>>>> a478f9ff
     env:
     - name: FAMILY_TOKEN
       value: {{ job["familyToken"] }}
@@ -123,15 +105,11 @@
     - name: DLWS_NUM_WORKER
       value: "1"
     - name: DLWS_NUM_GPU_PER_WORKER
-<<<<<<< HEAD
-      value: "{{ job["resourcegpu"] }}"
-=======
       value: "{{ job["resourcegpu"] }}"     
     {% if job["resourcegpu"]|int < 1  %}
     - name: NVIDIA_VISIBLE_DEVICES
       value: ""      
     {% endif %} 
->>>>>>> a478f9ff
     {% if job["usefreeflow"] %}
     - name: VNET_PREFIX
       value: {{ job["pod_ip_range"] }}
@@ -182,11 +160,4 @@
   {% endif %}
   - name: dshm
     emptyDir:
-<<<<<<< HEAD
-      medium: Memory
-=======
-      medium: Memory  
-  - name: rdmauverbs1
-    hostPath:
-      path: /dev/infiniband/uverbs1          
->>>>>>> a478f9ff
+      medium: Memory