--- conflicted
+++ resolved
@@ -290,15 +290,10 @@
     except Exception as e:
         print e
         ret["error"] = str(e)
-<<<<<<< HEAD
         retries = dataHandler.AddandGetJobRetries(jobParams["jobId"])
         if retries >= 5:
             dataHandler.UpdateJobTextField(jobParams["jobId"],"jobStatus","error")
             dataHandler.UpdateJobTextField(jobParams["jobId"],"errorMsg","Cannot submit job!" + str(e))
-=======
-        dataHandler.UpdateJobTextField(jobParams["jobId"],"jobStatus","error")
-        dataHandler.UpdateJobTextField(jobParams["jobId"],"errorMsg","Cannot submit job!" + str(e))
->>>>>>> be625b37
 
     return ret
 
@@ -376,14 +371,7 @@
             kubectl_delete(jobDescriptionPath) 
 
     elif result.strip() == "unknown":
-        retries = dataHandler.AddandGetJobRetries(job["jobId"])
-        if retries <=5:
-            SubmitJob(job)
-        else:
-            dataHandler.UpdateJobTextField(job["jobId"],"jobStatus","failed")
-            dataHandler.UpdateJobTextField(job["jobId"],"errorMsg",detail)
-            if jobDescriptionPath is not None and os.path.isfile(jobDescriptionPath):
-                kubectl_delete(jobDescriptionPath)             
+        SubmitJob(job)
 
 
 def ScheduleJob():
